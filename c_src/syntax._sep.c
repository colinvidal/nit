--- conflicted
+++ resolved
@@ -28,10 +28,9 @@
   return fra.me.REG[0];
 }
 val_t syntax___SrcModuleLoader___parse_file(val_t p0, val_t p1, val_t p2, val_t p3, val_t p4, val_t p5){
-  struct {struct stack_frame_t me; val_t MORE_REG[7];} fra;
+  struct {struct stack_frame_t me; val_t MORE_REG[6];} fra;
   val_t REGB0;
   val_t REGB1;
-  val_t REGB2;
   val_t tmp;
     static val_t once_value_4; /* Once value */
     static val_t once_value_5; /* Once value */
@@ -41,7 +40,7 @@
   fra.me.line = 33;
   fra.me.meth = LOCATE_syntax___SrcModuleLoader___parse_file;
   fra.me.has_broke = 0;
-  fra.me.REG_size = 8;
+  fra.me.REG_size = 7;
   fra.me.REG[0] = NIT_NULL;
   fra.me.REG[1] = NIT_NULL;
   fra.me.REG[2] = NIT_NULL;
@@ -49,7 +48,6 @@
   fra.me.REG[4] = NIT_NULL;
   fra.me.REG[5] = NIT_NULL;
   fra.me.REG[6] = NIT_NULL;
-  fra.me.REG[7] = NIT_NULL;
   fra.me.REG[0] = p0;
   fra.me.REG[1] = p1;
   fra.me.REG[2] = p2;
@@ -57,87 +55,46 @@
   fra.me.REG[4] = p4;
   fra.me.REG[5] = p5;
   /* ./syntax//syntax.nit:35 */
-<<<<<<< HEAD
-  fra.me.REG[6] = CALL_standard___string___Object___to_s(fra.me.REG[4])(fra.me.REG[4]);
-  /* ./../lib/standard//collection//array.nit:23 */
-  REGB0 = TAG_Bool(ATTR_standard___collection___array___AbstractArrayRead____length(fra.me.REG[6])!=NIT_NULL);
-=======
   fra.me.REG[0] = CALL_standard___string___Object___to_s(fra.me.REG[4])(fra.me.REG[4]);
   /* ./../lib/standard//collection//array.nit:23 */
   REGB0 = TAG_Bool(ATTR_standard___collection___array___AbstractArrayRead____length(fra.me.REG[0])!=NIT_NULL);
->>>>>>> 32b49899
   if (UNTAG_Bool(REGB0)) {
   } else {
     nit_abort("Uninitialized attribute %s", "_length", LOCATE_standard___collection___array, 23);
   }
-<<<<<<< HEAD
-  REGB0 = ATTR_standard___collection___array___AbstractArrayRead____length(fra.me.REG[6]);
-  /* ./syntax//syntax.nit:35 */
-  REGB1 = TAG_Int(0);
-  REGB2 = TAG_Bool(VAL_ISA(REGB1, VTCOLOR_standard___kernel___Comparable___OTHER(REGB0), VTID_standard___kernel___Comparable___OTHER(REGB0))) /*cast OTHER*/;
-  if (UNTAG_Bool(REGB2)) {
-  } else {
-    nit_abort("Cast failed", NULL, LOCATE_standard___kernel, 0);
-  }
-=======
   REGB0 = ATTR_standard___collection___array___AbstractArrayRead____length(fra.me.REG[0]);
   /* ./syntax//syntax.nit:35 */
   REGB1 = TAG_Int(0);
->>>>>>> 32b49899
   /* ./../lib/standard//kernel.nit:217 */
   REGB1 = TAG_Bool(UNTAG_Int(REGB0)>UNTAG_Int(REGB1));
   /* ./syntax//syntax.nit:35 */
   if (UNTAG_Bool(REGB1)) {
-<<<<<<< HEAD
-    fra.me.REG[6] = CALL_standard___string___Object___to_s(fra.me.REG[4])(fra.me.REG[4]);
-    REGB1 = TAG_Int(0);
-    REGB1 = CALL_standard___collection___abstract_collection___SequenceRead_____bra(fra.me.REG[6])(fra.me.REG[6], REGB1);
-=======
     fra.me.REG[0] = CALL_standard___string___Object___to_s(fra.me.REG[4])(fra.me.REG[4]);
     REGB1 = TAG_Int(0);
     REGB1 = CALL_standard___collection___abstract_collection___MapRead_____bra(fra.me.REG[0])(fra.me.REG[0], REGB1);
->>>>>>> 32b49899
     REGB1 = CALL_standard___kernel___Char___is_lower(REGB1)(REGB1);
   } else {
     REGB0 = TAG_Bool(false);
     REGB1 = REGB0;
   }
-  fra.me.REG[6] = REGB1;
+  fra.me.REG[0] = REGB1;
   /* ./syntax//syntax.nit:36 */
-<<<<<<< HEAD
-  fra.me.REG[7] = CALL_standard___string___Object___to_s(fra.me.REG[4])(fra.me.REG[4]);
-  CALL_standard___collection___abstract_collection___Collection___iterate(fra.me.REG[7])(fra.me.REG[7], (&(fra.me)), ((fun_t)OC_syntax___SrcModuleLoader___parse_file_1));
-=======
   fra.me.REG[6] = CALL_standard___string___Object___to_s(fra.me.REG[4])(fra.me.REG[4]);
   CALL_standard___collection___abstract_collection___Collection___iterate(fra.me.REG[6])(fra.me.REG[6], (&(fra.me)), ((fun_t)OC_syntax___SrcModuleLoader___parse_file_1));
->>>>>>> 32b49899
   switch ((&(fra.me))->has_broke) {
     case 0: break;
     case 1: (&(fra.me))->has_broke = 0; goto label3;
   }
   label3: while(0);
   /* ./syntax//syntax.nit:41 */
-  REGB1 = TAG_Bool(!UNTAG_Bool(fra.me.REG[6]));
+  REGB1 = TAG_Bool(!UNTAG_Bool(fra.me.REG[0]));
   if (UNTAG_Bool(REGB1)) {
     /* ./syntax//syntax.nit:42 */
     REGB1 = TAG_Int(5);
-<<<<<<< HEAD
-    fra.me.REG[6] = NEW_Array_standard___collection___array___Array___with_capacity(REGB1);
-=======
     fra.me.REG[0] = NEW_Array_standard___collection___array___Array___with_capacity(REGB1);
->>>>>>> 32b49899
     if (!once_value_4) {
-      fra.me.REG[7] = BOX_NativeString("");
+      fra.me.REG[6] = BOX_NativeString("");
       REGB1 = TAG_Int(0);
-<<<<<<< HEAD
-      fra.me.REG[7] = NEW_String_standard___string___String___with_native(fra.me.REG[7], REGB1);
-      once_value_4 = fra.me.REG[7];
-      register_static_object(&once_value_4);
-    } else fra.me.REG[7] = once_value_4;
-    fra.me.REG[7] = fra.me.REG[7];
-    CALL_standard___collection___abstract_collection___SimpleCollection___add(fra.me.REG[6])(fra.me.REG[6], fra.me.REG[7]);
-    CALL_standard___collection___abstract_collection___SimpleCollection___add(fra.me.REG[6])(fra.me.REG[6], fra.me.REG[3]);
-=======
       fra.me.REG[6] = NEW_String_standard___string___String___with_native(fra.me.REG[6], REGB1);
       once_value_4 = fra.me.REG[6];
       register_static_object(&once_value_4);
@@ -145,20 +102,9 @@
     fra.me.REG[6] = fra.me.REG[6];
     CALL_standard___collection___abstract_collection___SimpleCollection___add(fra.me.REG[0])(fra.me.REG[0], fra.me.REG[6]);
     CALL_standard___collection___abstract_collection___SimpleCollection___add(fra.me.REG[0])(fra.me.REG[0], fra.me.REG[3]);
->>>>>>> 32b49899
     if (!once_value_5) {
-      fra.me.REG[7] = BOX_NativeString(": Error module name \"");
+      fra.me.REG[6] = BOX_NativeString(": Error module name \"");
       REGB1 = TAG_Int(21);
-<<<<<<< HEAD
-      fra.me.REG[7] = NEW_String_standard___string___String___with_native(fra.me.REG[7], REGB1);
-      once_value_5 = fra.me.REG[7];
-      register_static_object(&once_value_5);
-    } else fra.me.REG[7] = once_value_5;
-    fra.me.REG[7] = fra.me.REG[7];
-    CALL_standard___collection___abstract_collection___SimpleCollection___add(fra.me.REG[6])(fra.me.REG[6], fra.me.REG[7]);
-    fra.me.REG[7] = CALL_standard___string___Object___to_s(fra.me.REG[4])(fra.me.REG[4]);
-    CALL_standard___collection___abstract_collection___SimpleCollection___add(fra.me.REG[6])(fra.me.REG[6], fra.me.REG[7]);
-=======
       fra.me.REG[6] = NEW_String_standard___string___String___with_native(fra.me.REG[6], REGB1);
       once_value_5 = fra.me.REG[6];
       register_static_object(&once_value_5);
@@ -167,20 +113,9 @@
     CALL_standard___collection___abstract_collection___SimpleCollection___add(fra.me.REG[0])(fra.me.REG[0], fra.me.REG[6]);
     fra.me.REG[6] = CALL_standard___string___Object___to_s(fra.me.REG[4])(fra.me.REG[4]);
     CALL_standard___collection___abstract_collection___SimpleCollection___add(fra.me.REG[0])(fra.me.REG[0], fra.me.REG[6]);
->>>>>>> 32b49899
     if (!once_value_6) {
-      fra.me.REG[7] = BOX_NativeString("\", must start with a lower case letter and contain only letters, digits and '_'.");
+      fra.me.REG[6] = BOX_NativeString("\", must start with a lower case letter and contain only letters, digits and '_'.");
       REGB1 = TAG_Int(80);
-<<<<<<< HEAD
-      fra.me.REG[7] = NEW_String_standard___string___String___with_native(fra.me.REG[7], REGB1);
-      once_value_6 = fra.me.REG[7];
-      register_static_object(&once_value_6);
-    } else fra.me.REG[7] = once_value_6;
-    fra.me.REG[7] = fra.me.REG[7];
-    CALL_standard___collection___abstract_collection___SimpleCollection___add(fra.me.REG[6])(fra.me.REG[6], fra.me.REG[7]);
-    fra.me.REG[6] = CALL_standard___string___Object___to_s(fra.me.REG[6])(fra.me.REG[6]);
-    CALL_mmloader___ToolContext___error(fra.me.REG[1])(fra.me.REG[1], NIT_NULL, fra.me.REG[6]);
-=======
       fra.me.REG[6] = NEW_String_standard___string___String___with_native(fra.me.REG[6], REGB1);
       once_value_6 = fra.me.REG[6];
       register_static_object(&once_value_6);
@@ -189,7 +124,6 @@
     CALL_standard___collection___abstract_collection___SimpleCollection___add(fra.me.REG[0])(fra.me.REG[0], fra.me.REG[6]);
     fra.me.REG[0] = CALL_standard___string___Object___to_s(fra.me.REG[0])(fra.me.REG[0]);
     CALL_mmloader___ToolContext___error(fra.me.REG[1])(fra.me.REG[1], NIT_NULL, fra.me.REG[0]);
->>>>>>> 32b49899
   }
   /* ./syntax//syntax.nit:45 */
   fra.me.REG[2] = NEW_SourceFile_location___SourceFile___init(fra.me.REG[3], fra.me.REG[2]);
@@ -200,53 +134,32 @@
   /* ./syntax//syntax.nit:48 */
   fra.me.REG[3] = CALL_parser___Parser___parse(fra.me.REG[3])(fra.me.REG[3]);
   /* ./syntax//syntax.nit:49 */
-<<<<<<< HEAD
-  fra.me.REG[6] = CALL_parser___parser_nodes___Start___n_base(fra.me.REG[3])(fra.me.REG[3]);
-  REGB1 = TAG_Bool(fra.me.REG[6]==NIT_NULL);
-=======
   fra.me.REG[0] = CALL_parser___parser_nodes___Start___n_base(fra.me.REG[3])(fra.me.REG[3]);
   REGB1 = TAG_Bool(fra.me.REG[0]==NIT_NULL);
->>>>>>> 32b49899
-  if (UNTAG_Bool(REGB1)) {
-  } else {
-    REGB0 = TAG_Bool(fra.me.REG[6]==NIT_NULL);
+  if (UNTAG_Bool(REGB1)) {
+  } else {
+    REGB0 = TAG_Bool(fra.me.REG[0]==NIT_NULL);
     if (UNTAG_Bool(REGB0)) {
       REGB0 = TAG_Bool(false);
       REGB1 = REGB0;
     } else {
-<<<<<<< HEAD
-      REGB0 = CALL_standard___kernel___Object_____eqeq(fra.me.REG[6])(fra.me.REG[6], NIT_NULL);
-=======
       REGB0 = CALL_standard___kernel___Object_____eqeq(fra.me.REG[0])(fra.me.REG[0], NIT_NULL);
->>>>>>> 32b49899
       REGB1 = REGB0;
     }
   }
   if (UNTAG_Bool(REGB1)) {
     /* ./syntax//syntax.nit:50 */
-<<<<<<< HEAD
-    fra.me.REG[6] = CALL_parser___parser_nodes___Start___n_eof(fra.me.REG[3])(fra.me.REG[3]);
-    /* ./syntax//syntax.nit:51 */
-    REGB1 = TAG_Bool(VAL_ISA(fra.me.REG[6], COLOR_parser___parser_nodes___AError, ID_parser___parser_nodes___AError)) /*cast AError*/;
-=======
     fra.me.REG[0] = CALL_parser___parser_nodes___Start___n_eof(fra.me.REG[3])(fra.me.REG[3]);
     /* ./syntax//syntax.nit:51 */
     REGB1 = TAG_Bool(VAL_ISA(fra.me.REG[0], COLOR_parser___parser_nodes___AError, ID_parser___parser_nodes___AError)) /*cast AError*/;
->>>>>>> 32b49899
     if (UNTAG_Bool(REGB1)) {
     } else {
       nit_abort("Assert failed", NULL, LOCATE_syntax, 51);
     }
     /* ./syntax//syntax.nit:52 */
-<<<<<<< HEAD
-    fra.me.REG[0] = CALL_parser___parser_nodes___ANode___location(fra.me.REG[6])(fra.me.REG[6]);
-    fra.me.REG[6] = CALL_parser___lexer___AError___message(fra.me.REG[6])(fra.me.REG[6]);
-    CALL_mmloader___ToolContext___fatal_error(fra.me.REG[1])(fra.me.REG[1], fra.me.REG[0], fra.me.REG[6]);
-=======
     fra.me.REG[6] = CALL_parser___parser_nodes___ANode___location(fra.me.REG[0])(fra.me.REG[0]);
     fra.me.REG[0] = CALL_parser___lexer___AError___message(fra.me.REG[0])(fra.me.REG[0]);
     CALL_mmloader___ToolContext___fatal_error(fra.me.REG[1])(fra.me.REG[1], fra.me.REG[6], fra.me.REG[0]);
->>>>>>> 32b49899
   }
   /* ./syntax//syntax.nit:54 */
   fra.me.REG[3] = CALL_parser___parser_nodes___Start___n_base(fra.me.REG[3])(fra.me.REG[3]);
@@ -324,7 +237,7 @@
     if (UNTAG_Bool(REGB2)) {
       /* ./syntax//syntax.nit:38 */
       REGB2 = TAG_Bool(false);
-      closctx->REG[6] = REGB2;
+      closctx->REG[0] = REGB2;
       /* ./syntax//syntax.nit:39 */
       closctx->has_broke = 1;
       goto label2;
@@ -352,14 +265,6 @@
   fra.me.REG[0] = p0;
   fra.me.REG[1] = p1;
   fra.me.REG[2] = p2;
-<<<<<<< HEAD
-  REGB0 = TAG_Bool(VAL_ISA(fra.me.REG[2], VTCOLOR_mmloader___ModuleLoader___MODULE(fra.me.REG[0]), VTID_mmloader___ModuleLoader___MODULE(fra.me.REG[0]))) /*cast MODULE*/;
-  if (UNTAG_Bool(REGB0)) {
-  } else {
-    nit_abort("Cast failed", NULL, LOCATE_syntax, 0);
-  }
-=======
->>>>>>> 32b49899
   /* ./syntax//syntax.nit:63 */
   CALL_syntax___MMSrcModule___process_supermodules(fra.me.REG[2])(fra.me.REG[2], fra.me.REG[1]);
   /* ./syntax//syntax.nit:64 */
