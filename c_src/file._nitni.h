#include <nit_common.h>
#include "standard___file._sep.h"
#ifndef FILE_NITNI_H
#define FILE_NITNI_H

#ifndef NATIVEFILECAPABLE_TYPE
#define NATIVEFILECAPABLE_TYPE
struct s_NativeFileCapable{
		struct nitni_ref ref; /* real ref struct, must be first */
};
typedef struct s_NativeFileCapable *NativeFileCapable;
#define NativeFileCapable_incr_ref( x ) nitni_global_ref_incr( (struct nitni_ref*)(x) )
#define NativeFileCapable_decr_ref( x ) nitni_global_ref_decr( (struct nitni_ref*)(x) )
#endif
<<<<<<< HEAD

=======
>>>>>>> 6f6b7463
#include "file_nit.h"

/* out/indirect function for file::NativeString::file_exists */
val_t NativeString_file_exists___out( val_t recv );

/* out/indirect function for file::NativeString::file_stat */
val_t NativeString_file_stat___out( val_t recv );

/* out/indirect function for file::NativeString::file_mkdir */
val_t NativeString_file_mkdir___out( val_t recv );

/* out/indirect function for file::NativeString::file_delete */
val_t NativeString_file_delete___out( val_t recv );

/* out/indirect function for file::FileStat::mode */
val_t FileStat_mode___out( val_t recv );

/* out/indirect function for file::FileStat::atime */
val_t FileStat_atime___out( val_t recv );

/* out/indirect function for file::FileStat::ctime */
val_t FileStat_ctime___out( val_t recv );

/* out/indirect function for file::FileStat::mtime */
val_t FileStat_mtime___out( val_t recv );

/* out/indirect function for file::FileStat::size */
val_t FileStat_size___out( val_t recv );
#ifndef FileStat
	typedef void* FileStat;
#endif


/* out/indirect function for file::NativeFile::io_read */
val_t NativeFile_io_read___out( val_t recv, val_t buf, val_t len );

/* out/indirect function for file::NativeFile::io_write */
val_t NativeFile_io_write___out( val_t recv, val_t buf, val_t len );

/* out/indirect function for file::NativeFile::io_close */
val_t NativeFile_io_close___out( val_t recv );

/* out/indirect function for file::NativeFile::file_stat */
val_t NativeFile_file_stat___out( val_t recv );
#ifndef NativeFile
	typedef void* NativeFile;
#endif


/* out/indirect function for file::NativeFileCapable::io_open_read */
val_t NativeFileCapable_io_open_read___out( val_t recv, val_t path );

/* out/indirect function for file::NativeFileCapable::io_open_write */
val_t NativeFileCapable_io_open_write___out( val_t recv, val_t path );

/* out/indirect function for file::NativeFileCapable::native_stdin */
val_t NativeFileCapable_native_stdin___out( val_t recv );

/* out/indirect function for file::NativeFileCapable::native_stdout */
val_t NativeFileCapable_native_stdout___out( val_t recv );

/* out/indirect function for file::NativeFileCapable::native_stderr */
val_t NativeFileCapable_native_stderr___out( val_t recv );
#endif<|MERGE_RESOLUTION|>--- conflicted
+++ resolved
@@ -12,10 +12,6 @@
 #define NativeFileCapable_incr_ref( x ) nitni_global_ref_incr( (struct nitni_ref*)(x) )
 #define NativeFileCapable_decr_ref( x ) nitni_global_ref_decr( (struct nitni_ref*)(x) )
 #endif
-<<<<<<< HEAD
-
-=======
->>>>>>> 6f6b7463
 #include "file_nit.h"
 
 /* out/indirect function for file::NativeString::file_exists */
