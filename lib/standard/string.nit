# This file is part of NIT ( http://www.nitlanguage.org ).
#
# Copyright 2004-2008 Jean Privat <jean@pryen.org>
# Copyright 2006-2008 Floréal Morandat <morandat@lirmm.fr>
#
# This file is free software, which comes along with NIT.  This software is
# distributed in the hope that it will be useful, but WITHOUT ANY WARRANTY;
# without  even  the implied warranty of  MERCHANTABILITY or  FITNESS FOR A
# PARTICULAR PURPOSE.  You can modify it is you want,  provided this header
# is kept unaltered, and a notification of the changes is added.
# You  are  allowed  to  redistribute it and sell it, alone or is a part of
# another product.

# Basic manipulations of strings of characters
module string

import math
import collection
intrude import collection::array

`{
#include <stdio.h>
#include <string.h>
`}

###############################################################################
# String                                                                      #
###############################################################################

# High-level abstraction for all text representations
abstract class Text
	super Comparable

	redef type OTHER: Text

	# Type of self (used for factorization of several methods, ex : substring_from, empty...)
	type SELFTYPE: Text

	# Gets a view on the chars of the Text object
	#
	#     assert "hello".chars.to_a == ['h', 'e', 'l', 'l', 'o']
	fun chars: SequenceRead[Char] is abstract

	# Number of characters contained in self.
	#
	#     assert "12345".length == 5
	#     assert "".length == 0
	fun length: Int is abstract

	# Create a substring.
	#
	#     assert "abcd".substring(1, 2)      ==  "bc"
	#     assert "abcd".substring(-1, 2)     ==  "a"
	#     assert "abcd".substring(1, 0)      ==  ""
	#     assert "abcd".substring(2, 5)      ==  "cd"
	#
	# A `from` index < 0 will be replaced by 0.
	# Unless a `count` value is > 0 at the same time.
	# In this case, `from += count` and `count -= from`.
	fun substring(from: Int, count: Int): SELFTYPE is abstract

	# Iterates on the substrings of self if any
	fun substrings: Iterator[Text] is abstract

	# Is the current Text empty (== "")
	#
	#     assert "".is_empty
	#     assert not "foo".is_empty
	fun is_empty: Bool do return self.length == 0

	# Returns an empty Text of the right type
	#
	# This method is used internally to get the right
	# implementation of an empty string.
	protected fun empty: SELFTYPE is abstract

	# Gets the first char of the Text
	#
	# DEPRECATED : Use self.chars.first instead
	fun first: Char do return self.chars[0]

	# Access a character at `index` in the string.
	#
	#     assert "abcd"[2]         == 'c'
	#
	# DEPRECATED : Use self.chars.[] instead
	fun [](index: Int): Char do return self.chars[index]

	# Gets the index of the first occurence of 'c'
	#
	# Returns -1 if not found
	#
	# DEPRECATED : Use self.chars.index_of instead
	fun index_of(c: Char): Int
	do
		return index_of_from(c, 0)
	end

	# Gets the last char of self
	#
	# DEPRECATED : Use self.chars.last instead
	fun last: Char do return self.chars[length-1]

	# Gets the index of the first occurence of ´c´ starting from ´pos´
	#
	# Returns -1 if not found
	#
	# DEPRECATED : Use self.chars.index_of_from instead
	fun index_of_from(c: Char, pos: Int): Int
	do
		var iter = self.chars.iterator_from(pos)
		while iter.is_ok do
			if iter.item == c then return iter.index
			iter.next
		end
		return -1
	end

	# Gets the last index of char ´c´
	#
	# Returns -1 if not found
	#
	# DEPRECATED : Use self.chars.last_index_of instead
	fun last_index_of(c: Char): Int
	do
		return last_index_of_from(c, length - 1)
	end

	# Return a null terminated char *
	fun to_cstring: NativeString do return flatten.to_cstring

	# The index of the last occurrence of an element starting from pos (in reverse order).
	#
	#     var s = "/etc/bin/test/test.nit"
	#     assert s.last_index_of_from('/', s.length-1) == 13
	#     assert s.last_index_of_from('/', 12)         == 8
	#
	# Returns -1 if not found
	#
	# DEPRECATED : Use self.chars.last_index_of_from instead
	fun last_index_of_from(item: Char, pos: Int): Int
	do
		var iter = self.chars.reverse_iterator_from(pos)
		while iter.is_ok do
			if iter.item == item then return iter.index
			iter.next
		end
		return -1
	end

	# Gets an iterator on the chars of self
	#
	# DEPRECATED : Use self.chars.iterator instead
	fun iterator: Iterator[Char]
	do
		return self.chars.iterator
	end


	# Gets an Array containing the chars of self
	#
	# DEPRECATED : Use self.chars.to_a instead
	fun to_a: Array[Char] do return chars.to_a

	# Create a substring from `self` beginning at the `from` position
	#
	#     assert "abcd".substring_from(1)    ==  "bcd"
	#     assert "abcd".substring_from(-1)   ==  "abcd"
	#     assert "abcd".substring_from(2)    ==  "cd"
	#
	# As with substring, a `from` index < 0 will be replaced by 0
	fun substring_from(from: Int): SELFTYPE
	do
		if from >= self.length then return empty
		if from < 0 then from = 0
		return substring(from, length - from)
	end

	# Does self have a substring `str` starting from position `pos`?
	#
	#     assert "abcd".has_substring("bc",1)	     ==  true
	#     assert "abcd".has_substring("bc",2)	     ==  false
	#
	# Returns true iff all characters of `str` are presents
	# at the expected index in `self.`
	# The first character of `str` being at `pos`, the second
	# character being at `pos+1` and so on...
	#
	# This means that all characters of `str` need to be inside `self`.
	#
	#     assert "abcd".has_substring("xab", -1)         == false
	#     assert "abcd".has_substring("cdx", 2)          == false
	#
	# And that the empty string is always a valid substring.
	#
	#     assert "abcd".has_substring("", 2)             == true
	#     assert "abcd".has_substring("", 200)           == true
	fun has_substring(str: String, pos: Int): Bool
	do
		if str.is_empty then return true
		if pos < 0 or pos + str.length > length then return false
		var myiter = self.chars.iterator_from(pos)
		var itsiter = str.chars.iterator
		while myiter.is_ok and itsiter.is_ok do
			if myiter.item != itsiter.item then return false
			myiter.next
			itsiter.next
		end
		if itsiter.is_ok then return false
		return true
	end

	# Is this string prefixed by `prefix`?
	#
	#     assert "abcd".has_prefix("ab")           ==  true
	#     assert "abcbc".has_prefix("bc")          ==  false
	#     assert "ab".has_prefix("abcd")           ==  false
	fun has_prefix(prefix: String): Bool do return has_substring(prefix,0)

	# Is this string suffixed by `suffix`?
	#
	#     assert "abcd".has_suffix("abc")	     ==  false
	#     assert "abcd".has_suffix("bcd")	     ==  true
	fun has_suffix(suffix: String): Bool do return has_substring(suffix, length - suffix.length)

	# If `self` contains only digits, return the corresponding integer
	#
	#     assert "123".to_i        == 123
	#     assert "-1".to_i         == -1
	fun to_i: Int
	do
		# Shortcut
		return to_s.to_cstring.atoi
	end

	# If `self` contains a float, return the corresponding float
	#
	#     assert "123".to_f        == 123.0
	#     assert "-1".to_f         == -1.0
	#     assert "-1.2e-3".to_f    == -0.0012
	fun to_f: Float
	do
		# Shortcut
		return to_s.to_cstring.atof
	end

	# If `self` contains only digits and alpha <= 'f', return the corresponding integer.
	#
	#     assert "ff".to_hex == 255
	fun to_hex: Int do return a_to(16)

	# If `self` contains only digits and letters, return the corresponding integer in a given base
	#
	#     assert "120".a_to(3)     == 15
	fun a_to(base: Int) : Int
	do
		var i = 0
		var neg = false

		for j in [0..length[ do
			var c = chars[j]
			var v = c.to_i
			if v > base then
				if neg then
					return -i
				else
					return i
				end
			else if v < 0 then
				neg = true
			else
				i = i * base + v
			end
		end
		if neg then
			return -i
		else
			return i
		end
	end

	# Returns `true` if the string contains only Numeric values (and one "," or one "." character)
	#
	#     assert "123".is_numeric  == true
	#     assert "1.2".is_numeric  == true
	#     assert "1,2".is_numeric  == true
	#     assert "1..2".is_numeric == false
	fun is_numeric: Bool
	do
		var has_point_or_comma = false
		for i in [0..length[ do
			var c = chars[i]
			if not c.is_numeric then
				if (c == '.' or c == ',') and not has_point_or_comma then
					has_point_or_comma = true
				else
					return false
				end
			end
		end
		return true
	end

	# Returns `true` if the string contains only Hex chars
	#
	#     assert "048bf".is_hex  == true
	#     assert "ABCDEF".is_hex  == true
	#     assert "0G".is_hex == false
	fun is_hex: Bool
	do
		for i in [0..length[ do
			var c = chars[i]
			if not (c >= 'a' and c <= 'f') and
			   not (c >= 'A' and c <= 'F') and
			   not (c >= '0' and c <= '9') then return false
		end
		return true
	end

	# Are all letters in `self` upper-case ?
	#
	#     assert "HELLO WORLD".is_upper == true
	#     assert "%$&%!".is_upper       == true
	#     assert "hello world".is_upper == false
	#     assert "Hello World".is_upper == false
	fun is_upper: Bool
	do
		for i in [0..length[ do
			var char = chars[i]
			if char.is_lower then return false
		end
		return true
	end

	# Are all letters in `self` lower-case ?
	#
	#     assert "hello world".is_lower == true
	#     assert "%$&%!".is_lower       == true
	#     assert "Hello World".is_lower == false
	fun is_lower: Bool
	do
		for i in [0..length[ do
			var char = chars[i]
			if char.is_upper then return false
		end
		return true
	end
			
	# Removes the whitespaces at the beginning of self
	#
	#     assert " \n\thello \n\t".l_trim == "hello \n\t"
	#
	# A whitespace is defined as any character which ascii value is less than or equal to 32
	fun l_trim: SELFTYPE
	do
		var iter = self.chars.iterator
		while iter.is_ok do
			if iter.item.ascii > 32 then break
			iter.next
		end
		if iter.index == length then return self.empty
		return self.substring_from(iter.index)
	end

	# Removes the whitespaces at the end of self
	#
	#     assert " \n\thello \n\t".r_trim == " \n\thello"
	#
	# A whitespace is defined as any character which ascii value is less than or equal to 32
	fun r_trim: SELFTYPE
	do
		var iter = self.chars.reverse_iterator
		while iter.is_ok do
			if iter.item.ascii > 32 then break
			iter.next
		end
		if iter.index < 0 then return self.empty
		return self.substring(0, iter.index + 1)
	end

	# Trims trailing and preceding white spaces
	# A whitespace is defined as any character which ascii value is less than or equal to 32
	#
	#     assert "  Hello  World !  ".trim   == "Hello  World !"
	#     assert "\na\nb\tc\t".trim          == "a\nb\tc"
	fun trim: SELFTYPE do return (self.l_trim).r_trim

	# Justify a self in a space of `length`
	#
	# `left` is the space ratio on the left side.
	# * 0.0 for left-justified (no space at the left)
	# * 1.0 for right-justified (all spaces at the left)
	# * 0.5 for centered (half the spaces at the left)
	#
	#     assert "hello".justify(10, 0.0)  == "hello     "
	#     assert "hello".justify(10, 1.0)  == "     hello"
	#     assert "hello".justify(10, 0.5)  == "  hello   "
	#
	# If `length` is not enough, `self` is returned as is.
	#
	#     assert "hello".justify(2, 0.0)   == "hello"
	#
	# REQUIRE: left >= 0.0 and left <= 1.0
	# ENSURE: `self.length <= length implies result.length == length`
	# ENSURE: `self.length >= length implies result == self
	fun justify(length: Int, left: Float): SELFTYPE
	do
		var diff = length - self.length
		if diff <= 0 then return self
		assert left >= 0.0 and left <= 1.0
		var before = (diff.to_f * left).to_i
		return " " * before + self + " " * (diff-before)
	end

	# Mangle a string to be a unique string only made of alphanumeric characters
	fun to_cmangle: String
	do
		var res = new FlatBuffer
		var underscore = false
		for i in [0..length[ do
			var c = chars[i]
			if (c >= 'a' and c <= 'z') or (c >='A' and c <= 'Z') then
				res.add(c)
				underscore = false
				continue
			end
			if underscore then
				res.append('_'.ascii.to_s)
				res.add('d')
			end
			if c >= '0' and c <= '9' then
				res.add(c)
				underscore = false
			else if c == '_' then
				res.add(c)
				underscore = true
			else
				res.add('_')
				res.append(c.ascii.to_s)
				res.add('d')
				underscore = false
			end
		end
		return res.to_s
	end

	# Escape " \ ' and non printable characters using the rules of literal C strings and characters
	#
	#     assert "abAB12<>&".escape_to_c         == "abAB12<>&"
	#     assert "\n\"'\\".escape_to_c         == "\\n\\\"\\'\\\\"
	fun escape_to_c: String
	do
		var b = new FlatBuffer
		for i in [0..length[ do
			var c = chars[i]
			if c == '\n' then
				b.append("\\n")
			else if c == '\0' then
				b.append("\\0")
			else if c == '"' then
				b.append("\\\"")
			else if c == '\'' then
				b.append("\\\'")
			else if c == '\\' then
				b.append("\\\\")
			else if c.ascii < 32 then
				b.append("\\{c.ascii.to_base(8, false)}")
			else
				b.add(c)
			end
		end
		return b.to_s
	end

	# Escape additionnal characters
	# The result might no be legal in C but be used in other languages
	#
	#     assert "ab|\{\}".escape_more_to_c("|\{\}") == "ab\\|\\\{\\\}"
	fun escape_more_to_c(chars: String): String
	do
		var b = new FlatBuffer
		for c in escape_to_c.chars do
			if chars.chars.has(c) then
				b.add('\\')
			end
			b.add(c)
		end
		return b.to_s
	end

	# Escape to C plus braces
	#
	#     assert "\n\"'\\\{\}".escape_to_nit      == "\\n\\\"\\'\\\\\\\{\\\}"
	fun escape_to_nit: String do return escape_more_to_c("\{\}")

	# Escape to POSIX Shell (sh).
	#
	# Abort if the text contains a null byte.
	#
	#     assert "\n\"'\\\{\}0".escape_to_sh == "'\n\"'\\''\\\{\}0'"
	fun escape_to_sh: String do
		var b = new FlatBuffer
		b.chars.add '\''
		for i in [0..length[ do
			var c = chars[i]
			if c == '\'' then
				b.append("'\\''")
			else
				assert without_null_byte: c != '\0'
				b.add(c)
			end
		end
		b.chars.add '\''
		return b.to_s
	end

	# Escape to include in a Makefile
	#
	# Unfortunately, some characters are not escapable in Makefile.
	# These characters are `;`, `|`, `\`, and the non-printable ones.
	# They will be rendered as `"?{hex}"`.
	fun escape_to_mk: String do
		var b = new FlatBuffer
		for i in [0..length[ do
			var c = chars[i]
			if c == '$' then
				b.append("$$")
			else if c == ':' or c == ' ' or c == '#' then
				b.add('\\')
				b.add(c)
			else if c.ascii < 32 or c == ';' or c == '|' or c == '\\' or c == '=' then
				b.append("?{c.ascii.to_base(16, false)}")
			else
				b.add(c)
			end
		end
		return b.to_s
	end

	# Return a string where Nit escape sequences are transformed.
	#
	#     var s = "\\n"
	#     assert s.length        ==  2
	#     var u = s.unescape_nit
	#     assert u.length        ==  1
	#     assert u.chars[0].ascii      ==  10 # (the ASCII value of the "new line" character)
	fun unescape_nit: String
	do
		var res = new FlatBuffer.with_capacity(self.length)
		var was_slash = false
		for i in [0..length[ do
			var c = chars[i]
			if not was_slash then
				if c == '\\' then
					was_slash = true
				else
					res.add(c)
				end
				continue
			end
			was_slash = false
			if c == 'n' then
				res.add('\n')
			else if c == 'r' then
				res.add('\r')
			else if c == 't' then
				res.add('\t')
			else if c == '0' then
				res.add('\0')
			else
				res.add(c)
			end
		end
		return res.to_s
	end

	# Encode `self` to percent (or URL) encoding
	#
	#     assert "aBc09-._~".to_percent_encoding == "aBc09-._~"
	#     assert "%()< >".to_percent_encoding == "%25%28%29%3c%20%3e"
	#     assert ".com/post?e=asdf&f=123".to_percent_encoding == ".com%2fpost%3fe%3dasdf%26f%3d123"
	fun to_percent_encoding: String
	do
		var buf = new FlatBuffer

		for i in [0..length[ do
			var c = chars[i]
			if (c >= '0' and c <= '9') or
			   (c >= 'a' and c <= 'z') or
			   (c >= 'A' and c <= 'Z') or
			   c == '-' or c == '.' or
			   c == '_' or c == '~'
			then
				buf.add c
			else buf.append "%{c.ascii.to_hex}"
		end

		return buf.to_s
	end

	# Decode `self` from percent (or URL) encoding to a clear string
	#
	# Replace invalid use of '%' with '?'.
	#
	#     assert "aBc09-._~".from_percent_encoding == "aBc09-._~"
	#     assert "%25%28%29%3c%20%3e".from_percent_encoding == "%()< >"
	#     assert ".com%2fpost%3fe%3dasdf%26f%3d123".from_percent_encoding == ".com/post?e=asdf&f=123"
	#     assert "%25%28%29%3C%20%3E".from_percent_encoding == "%()< >"
	#     assert "incomplete %".from_percent_encoding == "incomplete ?"
	#     assert "invalid % usage".from_percent_encoding == "invalid ? usage"
	fun from_percent_encoding: String
	do
		var buf = new FlatBuffer

		var i = 0
		while i < length do
			var c = chars[i]
			if c == '%' then
				if i + 2 >= length then
					# What follows % has been cut off
					buf.add '?'
				else
					i += 1
					var hex_s = substring(i, 2)
					if hex_s.is_hex then
						var hex_i = hex_s.to_hex
						buf.add hex_i.ascii
						i += 1
					else
						# What follows a % is not Hex
						buf.add '?'
						i -= 1
					end
				end
			else buf.add c

			i += 1
		end

		return buf.to_s
	end

	# Escape the four characters `<`, `>`, `&`, and `"` with their html counterpart
	#
	#     assert "a&b->\"x\"".html_escape      ==  "a&amp;b-&gt;&quot;x&quot;"
	fun html_escape: SELFTYPE
	do
		var buf = new FlatBuffer

		for i in [0..length[ do
			var c = chars[i]
			if c == '&' then
				buf.append "&amp;"
			else if c == '<' then
				buf.append "&lt;"
			else if c == '>' then
				buf.append "&gt;"
			else if c == '"' then
				buf.append "&quot;"
			else buf.add c
		end

		return buf.to_s
	end

	# Equality of text
	# Two pieces of text are equals if thez have the same characters in the same order.
	#
	#     assert "hello" == "hello"
	#     assert "hello" != "HELLO"
	#     assert "hello" == "hel"+"lo"
	#
	# Things that are not Text are not equal.
	#
	#     assert "9" != '9'
	#     assert "9" != ['9']
	#     assert "9" != 9
	#
	#     assert "9".chars.first == '9'   # equality of Char
	#     assert "9".chars       == ['9'] # equality of Sequence
	#     assert "9".to_i        == 9     # equality of Int
	redef fun ==(o)
	do
		if o == null then return false
		if not o isa Text then return false
		if self.is_same_instance(o) then return true
		if self.length != o.length then return false
		return self.chars == o.chars
	end

	# Lexicographical comparaison
	#
	#     assert "abc" < "xy"
	#     assert "ABC" < "abc"
	redef fun <(other)
	do
		var self_chars = self.chars.iterator
		var other_chars = other.chars.iterator

		while self_chars.is_ok and other_chars.is_ok do
			if self_chars.item < other_chars.item then return true
			if self_chars.item > other_chars.item then return false
			self_chars.next
			other_chars.next
		end

		if self_chars.is_ok then
			return false
		else
			return true
		end
	end

	# Escape string used in labels for graphviz
	#
	#   assert ">><<".escape_to_dot == "\\>\\>\\<\\<"
	fun escape_to_dot: String
	do
		return escape_more_to_c("|\{\}<>")
	end

	# Flat representation of self
	fun flatten: FlatText is abstract

	private var hash_cache: nullable Int = null

	redef fun hash
	do
		if hash_cache == null then
			# djb2 hash algorithm
			var h = 5381

			for i in [0..length[ do
				var char = chars[i]
				h = h.lshift(5) + h + char.ascii
			end

			hash_cache = h
		end
		return hash_cache.as(not null)
	end

end

# All kinds of array-based text representations.
abstract class FlatText
	super Text

	# Underlying C-String (`char*`)
	#
	# Warning : Might be void in some subclasses, be sure to check
	# if set before using it.
	private var items: NativeString is noinit

	# Real items, used as cache for to_cstring is called
	private var real_items: nullable NativeString = null

	redef var length: Int = 0

	redef fun output
	do
		var i = 0
		while i < length do
			items[i].output
			i += 1
		end
	end

	redef fun flatten do return self
end

# Abstract class for the SequenceRead compatible
# views on String and Buffer objects
private abstract class StringCharView
	super SequenceRead[Char]

	type SELFTYPE: Text

	var target: SELFTYPE

	redef fun is_empty do return target.is_empty

	redef fun length do return target.length

	redef fun iterator: IndexedIterator[Char] do return self.iterator_from(0)

	redef fun reverse_iterator do return self.reverse_iterator_from(self.length - 1)
end

# View on Buffer objects, extends Sequence
# for mutation operations
private abstract class BufferCharView
	super StringCharView
	super Sequence[Char]

	redef type SELFTYPE: Buffer

end

# A `String` holds and manipulates an arbitrary sequence of characters.
#
# String objects may be created using literals.
#
#     assert "Hello World!" isa String
abstract class String
	super Text

	redef type SELFTYPE: String

	redef fun to_s do return self

	# Concatenates `o` to `self`
	#
	#     assert "hello" + "world"  == "helloworld"
	#     assert "" + "hello" + ""  == "hello"
	fun +(o: Text): SELFTYPE is abstract

	# Concatenates self `i` times
	#
	#     assert "abc" * 4 == "abcabcabcabc"
	#     assert "abc" * 1 == "abc"
	#     assert "abc" * 0 == ""
	fun *(i: Int): SELFTYPE is abstract

	# Insert `s` at `pos`.
	#
	#     assert "helloworld".insert_at(" ", 5)	== "hello world"
	fun insert_at(s: String, pos: Int): SELFTYPE is abstract

	redef fun substrings: Iterator[String] is abstract

	# Returns a reversed version of self
	#
	#     assert "hello".reversed  == "olleh"
	#     assert "bob".reversed    == "bob"
	#     assert "".reversed       == ""
	fun reversed: SELFTYPE is abstract

	# A upper case version of `self`
	#
	#     assert "Hello World!".to_upper     == "HELLO WORLD!"
	fun to_upper: SELFTYPE is abstract

	# A lower case version of `self`
	#
	#     assert "Hello World!".to_lower     == "hello world!"
	fun to_lower : SELFTYPE is abstract

	# Takes a camel case `self` and converts it to snake case 
	#
	#     assert "randomMethodId".to_snake_case == "random_method_id"
	#
	# If `self` is upper, it is returned unchanged
	#
	#     assert "RANDOM_METHOD_ID".to_snake_case == "RANDOM_METHOD_ID"
	#
	# If the identifier is prefixed by an underscore, the underscore is ignored
	#
	#     assert "_privateField".to_snake_case == "_private_field"
	fun to_snake_case: SELFTYPE
	do
		if self.is_upper then return self

		var new_str = new FlatBuffer.with_capacity(self.length)
		var is_first_char = true

		for i in [0..length[ do
			var char = chars[i]
			if is_first_char then 
				new_str.add(char.to_lower)
				is_first_char = false
			else if char.is_upper then
				new_str.add('_')
				new_str.add(char.to_lower)
			else
				new_str.add(char)
			end
		end
		
		return new_str.to_s
	end

	# Takes a snake case `self` and converts it to camel case 
	#
	#     assert "random_method_id".to_camel_case == "randomMethodId"
	#
	# If the identifier is prefixed by an underscore, the underscore is ignored
	#
	#     assert "_private_field".to_camel_case == "_privateField"
	#
	# If `self` is upper, it is returned unchanged
	#
	#     assert "RANDOM_ID".to_camel_case == "RANDOM_ID"
	#
	# If there are several consecutive underscores, they are considered as a single one
	#
	#     assert "random__method_id".to_camel_case == "randomMethodId"
	fun to_camel_case: SELFTYPE
	do
		if self.is_upper then return self

		var new_str = new FlatBuffer
		var is_first_char = true
		var follows_us = false

		for i in [0..length[ do
			var char = chars[i]
			if is_first_char then
				new_str.add(char)
				is_first_char = false
			else if char == '_' then
				follows_us = true
			else if follows_us then
				new_str.add(char.to_upper)
				follows_us = false
			else
				new_str.add(char)
			end
		end

		return new_str.to_s
	end

	# Returns a capitalized `self`
	#
	# Letters that follow a letter are lowercased
	# Letters that follow a non-letter are upcased.
	#
	# SEE : `Char::is_letter` for the definition of letter.
	#
	#    assert "jAVASCRIPT".capitalized == "Javascript"
	#    assert "i am root".capitalized == "I Am Root"
	#    assert "ab_c -ab0c ab\nc".capitalized == "Ab_C -Ab0C Ab\nC"
	fun capitalized: SELFTYPE do
		if length == 0 then return self

		var buf = new FlatBuffer.with_capacity(length)

		var curr = chars[0].to_upper
		var prev = curr
		buf[0] = curr

		for i in [1 .. length[ do
			prev = curr
			curr = self[i]
			if prev.is_letter then
				buf[i] = curr.to_lower
			else
				buf[i] = curr.to_upper
			end
		end

		return buf.to_s
	end
end

private class FlatSubstringsIter
	super Iterator[FlatText]

	var tgt: nullable FlatText

	redef fun item do
		assert is_ok
		return tgt.as(not null)
	end

	redef fun is_ok do return tgt != null

	redef fun next do tgt = null
end

# Immutable strings of characters.
class FlatString
	super FlatText
	super String

	# Index in _items of the start of the string
	private var index_from: Int is noinit

	# Indes in _items of the last item of the string
	private var index_to: Int is noinit

	redef var chars: SequenceRead[Char] = new FlatStringCharView(self)

	redef fun [](index)
	do
		# Check that the index (+ index_from) is not larger than indexTo
		# In other terms, if the index is valid
		assert index >= 0
		assert (index + index_from) <= index_to
		return items[index + index_from]
	end

	################################################
	#       AbstractString specific methods        #
	################################################

	redef fun reversed
	do
		var native = new NativeString(self.length + 1)
		var length = self.length
		var items = self.items
		var pos = 0
		var ipos = length-1
		while pos < length do
			native[pos] = items[ipos]
			pos += 1
			ipos -= 1
		end
		return native.to_s_with_length(self.length)
	end

	redef fun substring(from, count)
	do
		assert count >= 0

		if from < 0 then
			count += from
			if count < 0 then count = 0
			from = 0
		end

		var realFrom = index_from + from

		if (realFrom + count) > index_to then return new FlatString.with_infos(items, index_to - realFrom + 1, realFrom, index_to)

		if count == 0 then return empty

		var to = realFrom + count - 1

		return new FlatString.with_infos(items, to - realFrom + 1, realFrom, to)
	end

	redef fun empty do return "".as(FlatString)

	redef fun to_upper
	do
		var outstr = new NativeString(self.length + 1)
		var out_index = 0

		var myitems = self.items
		var index_from = self.index_from
		var max = self.index_to

		while index_from <= max do
			outstr[out_index] = myitems[index_from].to_upper
			out_index += 1
			index_from += 1
		end

		outstr[self.length] = '\0'

		return outstr.to_s_with_length(self.length)
	end

	redef fun to_lower
	do
		var outstr = new NativeString(self.length + 1)
		var out_index = 0

		var myitems = self.items
		var index_from = self.index_from
		var max = self.index_to

		while index_from <= max do
			outstr[out_index] = myitems[index_from].to_lower
			out_index += 1
			index_from += 1
		end

		outstr[self.length] = '\0'

		return outstr.to_s_with_length(self.length)
	end

	redef fun output
	do
		var i = self.index_from
		var imax = self.index_to
		while i <= imax do
			items[i].output
			i += 1
		end
	end

	##################################################
	#              String Specific Methods           #
	##################################################

	private init with_infos(items: NativeString, len: Int, from: Int, to: Int)
	do
		self.items = items
		length = len
		index_from = from
		index_to = to
	end

	redef fun to_cstring: NativeString
	do
		if real_items != null then
			return real_items.as(not null)
		else
			var newItems = new NativeString(length + 1)
			self.items.copy_to(newItems, length, index_from, 0)
			newItems[length] = '\0'
			self.real_items = newItems
			return newItems
		end
	end

	redef fun ==(other)
	do
		if not other isa FlatString then return super

		if self.object_id == other.object_id then return true

		var my_length = length

		if other.length != my_length then return false

		var my_index = index_from
		var its_index = other.index_from

		var last_iteration = my_index + my_length

		var itsitems = other.items
		var myitems = self.items

		while my_index < last_iteration do
			if myitems[my_index] != itsitems[its_index] then return false
			my_index += 1
			its_index += 1
		end

		return true
	end

	redef fun <(other)
	do
		if not other isa FlatString then return super

		if self.object_id == other.object_id then return false

		var my_curr_char : Char
		var its_curr_char : Char

		var curr_id_self = self.index_from
		var curr_id_other = other.index_from

		var my_items = self.items
		var its_items = other.items

		var my_length = self.length
		var its_length = other.length

		var max_iterations = curr_id_self + my_length

		while curr_id_self < max_iterations do
			my_curr_char = my_items[curr_id_self]
			its_curr_char = its_items[curr_id_other]

			if my_curr_char != its_curr_char then
				if my_curr_char < its_curr_char then return true
				return false
			end

			curr_id_self += 1
			curr_id_other += 1
		end

		return my_length < its_length
	end

	redef fun +(s)
	do
		var my_length = self.length
		var its_length = s.length

		var total_length = my_length + its_length

		var target_string = new NativeString(my_length + its_length + 1)

		self.items.copy_to(target_string, my_length, index_from, 0)
		if s isa FlatString then
			s.items.copy_to(target_string, its_length, s.index_from, my_length)
		else if s isa FlatBuffer then
			s.items.copy_to(target_string, its_length, 0, my_length)
		else
			var curr_pos = my_length
			for i in [0..s.length[ do
				var c = s.chars[i]
				target_string[curr_pos] = c
				curr_pos += 1
			end
		end

		target_string[total_length] = '\0'

		return target_string.to_s_with_length(total_length)
	end

	redef fun *(i)
	do
		assert i >= 0

		var my_length = self.length

		var final_length = my_length * i

		var my_items = self.items

		var target_string = new NativeString(final_length + 1)

		target_string[final_length] = '\0'

		var current_last = 0

		for iteration in [1 .. i] do
			my_items.copy_to(target_string, my_length, 0, current_last)
			current_last += my_length
		end

		return target_string.to_s_with_length(final_length)
	end

	redef fun hash
	do
		if hash_cache == null then
			# djb2 hash algorithm
			var h = 5381
			var i = index_from

			var myitems = items

			while i <= index_to do
				h = h.lshift(5) + h + myitems[i].ascii
				i += 1
			end

			hash_cache = h
		end

		return hash_cache.as(not null)
	end

	redef fun substrings do return new FlatSubstringsIter(self)
end

private class FlatStringReverseIterator
	super IndexedIterator[Char]

	var target: FlatString

	var target_items: NativeString

	var curr_pos: Int

	init with_pos(tgt: FlatString, pos: Int)
	do
		target = tgt
		target_items = tgt.items
		curr_pos = pos + tgt.index_from
	end

	redef fun is_ok do return curr_pos >= target.index_from

	redef fun item do return target_items[curr_pos]

	redef fun next do curr_pos -= 1

	redef fun index do return curr_pos - target.index_from

end

private class FlatStringIterator
	super IndexedIterator[Char]

	var target: FlatString

	var target_items: NativeString

	var curr_pos: Int

	init with_pos(tgt: FlatString, pos: Int)
	do
		target = tgt
		target_items = tgt.items
		curr_pos = pos + target.index_from
	end

	redef fun is_ok do return curr_pos <= target.index_to

	redef fun item do return target_items[curr_pos]

	redef fun next do curr_pos += 1

	redef fun index do return curr_pos - target.index_from

end

private class FlatStringCharView
	super StringCharView

	redef type SELFTYPE: FlatString

	redef fun [](index)
	do
		# Check that the index (+ index_from) is not larger than indexTo
		# In other terms, if the index is valid
		assert index >= 0
		var target = self.target
		assert (index + target.index_from) <= target.index_to
		return target.items[index + target.index_from]
	end

	redef fun iterator_from(start) do return new FlatStringIterator.with_pos(target, start)

	redef fun reverse_iterator_from(start) do return new FlatStringReverseIterator.with_pos(target, start)

end

# A mutable sequence of characters.
abstract class Buffer
	super Text

	redef type SELFTYPE: Buffer

	# Specific implementations MUST set this to `true` in order to invalidate caches
	protected var is_dirty = true

	# Copy-On-Write flag
	#
	# If the `Buffer` was to_s'd, the next in-place altering
	# operation will cause the current `Buffer` to be re-allocated.
	#
	# The flag will then be set at `false`.
	protected var written = false

	# Modifies the char contained at pos `index`
	#
	# DEPRECATED : Use self.chars.[]= instead
	fun []=(index: Int, item: Char) is abstract

	# Adds a char `c` at the end of self
	#
	# DEPRECATED : Use self.chars.add instead
	fun add(c: Char) is abstract

	# Clears the buffer
	#
	#     var b = new FlatBuffer
	#     b.append "hello"
	#     assert not b.is_empty
	#     b.clear
	#     assert b.is_empty
	fun clear is abstract

	# Enlarges the subsequent array containing the chars of self
	fun enlarge(cap: Int) is abstract

	# Adds the content of text `s` at the end of self
	#
	#     var b = new FlatBuffer
	#     b.append "hello"
	#     b.append "world"
	#     assert b == "helloworld"
	fun append(s: Text) is abstract

	# `self` is appended in such a way that `self` is repeated `r` times
	#
	#     var b = new FlatBuffer
	#     b.append "hello"
	#     b.times 3
	#     assert b == "hellohellohello"
	fun times(r: Int) is abstract

	# Reverses itself in-place
	#
	#     var b = new FlatBuffer
	#     b.append("hello")
	#     b.reverse
	#     assert b == "olleh"
	fun reverse is abstract

	# Changes each lower-case char in `self` by its upper-case variant
	#
	#     var b = new FlatBuffer
	#     b.append("Hello World!")
	#     b.upper
	#     assert b == "HELLO WORLD!"
	fun upper is abstract

	# Changes each upper-case char in `self` by its lower-case variant
	#
	#     var b = new FlatBuffer
	#     b.append("Hello World!")
	#     b.lower
	#     assert b == "hello world!"
	fun lower is abstract

	# Capitalizes each word in `self`
	#
	# Letters that follow a letter are lowercased
	# Letters that follow a non-letter are upcased.
	#
	# SEE: `Char::is_letter` for the definition of a letter.
	#
	#    var b = new FlatBuffer.from("jAVAsCriPt")"
	#    b.capitalize
	#    assert b == "Javascript"
	#    b = new FlatBuffer.from("i am root")
	#    b.capitalize
	#    assert b == "I Am Root"
	#    b = new FlatBuffer.from("ab_c -ab0c ab\nc")
	#    b.capitalize
	#    assert b == "Ab_C -Ab0C Ab\nC"
	fun capitalize do
		if length == 0 then return
		var c = self[0].to_upper
		self[0] = c
		var prev: Char = c
		for i in [1 .. length[ do
			prev = c
			c = self[i]
			if prev.is_letter then
				self[i] = c.to_lower
			else
				self[i] = c.to_upper
			end
		end
	end

	redef fun hash
	do
		if is_dirty then hash_cache = null
		return super
	end

	# In Buffers, the internal sequence of character is mutable
	# Thus, `chars` can be used to modify the buffer.
	redef fun chars: Sequence[Char] is abstract
end

# Mutable strings of characters.
class FlatBuffer
	super FlatText
	super Buffer

	redef type SELFTYPE: FlatBuffer

	redef var chars: Sequence[Char] = new FlatBufferCharView(self)

	private var capacity: Int = 0

	redef fun substrings do return new FlatSubstringsIter(self)

	# Re-copies the `NativeString` into a new one and sets it as the new `Buffer`
	#
	# This happens when an operation modifies the current `Buffer` and
	# the Copy-On-Write flag `written` is set at true.
	private fun reset do
		var nns = new NativeString(capacity)
		items.copy_to(nns, length, 0, 0)
		items = nns
		written = false
	end

	redef fun [](index)
	do
		assert index >= 0
		assert index  < length
		return items[index]
	end

	redef fun []=(index, item)
	do
		is_dirty = true
		if index == length then
			add(item)
			return
		end
		if written then reset
		assert index >= 0 and index < length
		items[index] = item
	end

	redef fun add(c)
	do
		is_dirty = true
		if capacity <= length then enlarge(length + 5)
		items[length] = c
		length += 1
	end

	redef fun clear do
		is_dirty = true
		if written then reset
		length = 0
	end

	redef fun empty do return new FlatBuffer

	redef fun enlarge(cap)
	do
		var c = capacity
		if cap <= c then return
		while c <= cap do c = c * 2 + 2
		# The COW flag can be set at false here, since
		# it does a copy of the current `Buffer`
		written = false
		var a = new NativeString(c+1)
		if length > 0 then items.copy_to(a, length, 0, 0)
		items = a
		capacity = c
	end

	redef fun to_s: String
	do
		written = true
		if length == 0 then items = new NativeString(1)
		return new FlatString.with_infos(items, length, 0, length - 1)
	end

	redef fun to_cstring
	do
		if is_dirty then
			var new_native = new NativeString(length + 1)
			new_native[length] = '\0'
			if length > 0 then items.copy_to(new_native, length, 0, 0)
			real_items = new_native
			is_dirty = false
		end
		return real_items.as(not null)
	end

	# Create a new empty string.
	init do end

	# Create a new string copied from `s`.
	init from(s: Text)
	do
		capacity = s.length + 1
		length = s.length
		items = new NativeString(capacity)
		if s isa FlatString then
			s.items.copy_to(items, length, s.index_from, 0)
		else if s isa FlatBuffer then
			s.items.copy_to(items, length, 0, 0)
		else
			var curr_pos = 0
			for i in [0..s.length[ do
				var c = s.chars[i]
				items[curr_pos] = c
				curr_pos += 1
			end
		end
	end

	# Create a new empty string with a given capacity.
	init with_capacity(cap: Int)
	do
		assert cap >= 0
		# _items = new NativeString.calloc(cap)
		items = new NativeString(cap+1)
		capacity = cap
		length = 0
	end

	redef fun append(s)
	do
		if s.is_empty then return
		is_dirty = true
		var sl = s.length
		if capacity < length + sl then enlarge(length + sl)
		if s isa FlatString then
			s.items.copy_to(items, sl, s.index_from, length)
		else if s isa FlatBuffer then
			s.items.copy_to(items, sl, 0, length)
		else
			var curr_pos = self.length
			for i in [0..s.length[ do
				var c = s.chars[i]
				items[curr_pos] = c
				curr_pos += 1
			end
		end
		length += sl
	end

	# Copies the content of self in `dest`
	fun copy(start: Int, len: Int, dest: Buffer, new_start: Int)
	do
		var self_chars = self.chars
		var dest_chars = dest.chars
		for i in [0..len-1] do
			dest_chars[new_start+i] = self_chars[start+i]
		end
	end

	redef fun substring(from, count)
	do
		assert count >= 0
		count += from
		if from < 0 then from = 0
		if count > length then count = length
		if from < count then
			var r = new FlatBuffer.with_capacity(count - from)
			while from < count do
				r.chars.push(items[from])
				from += 1
			end
			return r
		else
			return new FlatBuffer
		end
	end

	redef fun reverse
	do
		written = false
		var ns = new NativeString(capacity)
		var si = length - 1
		var ni = 0
		var it = items
		while si >= 0 do
			ns[ni] = it[si]
			ni += 1
			si -= 1
		end
		items = ns
	end

	redef fun times(repeats)
	do
		var x = new FlatString.with_infos(items, length, 0, length - 1)
		for i in [1..repeats[ do
			append(x)
		end
	end

	redef fun upper
	do
		if written then reset
		var it = items
		var id = length - 1
		while id >= 0 do
			it[id] = it[id].to_upper
			id -= 1
		end
	end

	redef fun lower
	do
		if written then reset
		var it = items
		var id = length - 1
		while id >= 0 do
			it[id] = it[id].to_lower
			id -= 1
		end
	end
end

private class FlatBufferReverseIterator
	super IndexedIterator[Char]

	var target: FlatBuffer

	var target_items: NativeString

	var curr_pos: Int

	init with_pos(tgt: FlatBuffer, pos: Int)
	do
		target = tgt
		if tgt.length > 0 then target_items = tgt.items
		curr_pos = pos
	end

	redef fun index do return curr_pos

	redef fun is_ok do return curr_pos >= 0

	redef fun item do return target_items[curr_pos]

	redef fun next do curr_pos -= 1

end

private class FlatBufferCharView
	super BufferCharView

	redef type SELFTYPE: FlatBuffer

	redef fun [](index) do return target.items[index]

	redef fun []=(index, item)
	do
		assert index >= 0 and index <= length
		if index == length then
			add(item)
			return
		end
		target.items[index] = item
	end

	redef fun push(c)
	do
		target.add(c)
	end

	redef fun add(c)
	do
		target.add(c)
	end

	fun enlarge(cap: Int)
	do
		target.enlarge(cap)
	end

	redef fun append(s)
	do
		var s_length = s.length
		if target.capacity < s.length then enlarge(s_length + target.length)
	end

	redef fun iterator_from(pos) do return new FlatBufferIterator.with_pos(target, pos)

	redef fun reverse_iterator_from(pos) do return new FlatBufferReverseIterator.with_pos(target, pos)

end

private class FlatBufferIterator
	super IndexedIterator[Char]

	var target: FlatBuffer

	var target_items: NativeString

	var curr_pos: Int

	init with_pos(tgt: FlatBuffer, pos: Int)
	do
		target = tgt
		if tgt.length > 0 then target_items = tgt.items
		curr_pos = pos
	end

	redef fun index do return curr_pos

	redef fun is_ok do return curr_pos < target.length

	redef fun item do return target_items[curr_pos]

	redef fun next do curr_pos += 1

end

###############################################################################
# Refinement                                                                  #
###############################################################################

redef class Object
	# User readable representation of `self`.
	fun to_s: String do return inspect

	# The class name of the object in NativeString format.
	private fun native_class_name: NativeString is intern

	# The class name of the object.
	#
	#    assert 5.class_name == "Int"
	fun class_name: String do return native_class_name.to_s

	# Developer readable representation of `self`.
	# Usually, it uses the form "<CLASSNAME:#OBJECTID bla bla bla>"
	fun inspect: String
	do
		return "<{inspect_head}>"
	end

	# Return "CLASSNAME:#OBJECTID".
	# This function is mainly used with the redefinition of the inspect method
	protected fun inspect_head: String
	do
		return "{class_name}:#{object_id.to_hex}"
	end
end

redef class Bool
	#     assert true.to_s         == "true"
	#     assert false.to_s        == "false"
	redef fun to_s
	do
		if self then
			return once "true"
		else
			return once "false"
		end
	end
end

redef class Int

	# Wrapper of strerror C function
	private fun strerror_ext: NativeString is extern `{
		return strerror(recv);
	`}

	# Returns a string describing error number
	fun strerror: String do return strerror_ext.to_s

	# Fill `s` with the digits in base `base` of `self` (and with the '-' sign if 'signed' and negative).
	# assume < to_c max const of char
	private fun fill_buffer(s: Buffer, base: Int, signed: Bool)
	do
		var n: Int
		# Sign
		if self < 0 then
			n = - self
			s.chars[0] = '-'
		else if self == 0 then
			s.chars[0] = '0'
			return
		else
			n = self
		end
		# Fill digits
		var pos = digit_count(base) - 1
		while pos >= 0 and n > 0 do
			s.chars[pos] = (n % base).to_c
			n = n / base # /
			pos -= 1
		end
	end

	# C function to convert an nit Int to a NativeString (char*)
	private fun native_int_to_s: NativeString is extern "native_int_to_s"

	# return displayable int in base 10 and signed
	#
	#     assert 1.to_s            == "1"
	#     assert (-123).to_s       == "-123"
	redef fun to_s do
		return native_int_to_s.to_s
	end

	# return displayable int in hexadecimal
	#
	#     assert 1.to_hex  == "1"
	#     assert (-255).to_hex  == "-ff"
	fun to_hex: String do return to_base(16,false)

	# return displayable int in base base and signed
	fun to_base(base: Int, signed: Bool): String
	do
		var l = digit_count(base)
		var s = new FlatBuffer.from(" " * l)
		fill_buffer(s, base, signed)
		return s.to_s
	end
end

redef class Float
	# Pretty representation of `self`, with decimals as needed from 1 to a maximum of 3
	#
	#     assert 12.34.to_s       == "12.34"
	#     assert (-0120.030).to_s == "-120.03"
	#
	# see `to_precision` for a custom precision.
	redef fun to_s do
		var str = to_precision( 3 )
		if is_inf != 0 or is_nan then return str
		var len = str.length
		for i in [0..len-1] do
			var j = len-1-i
			var c = str.chars[j]
			if c == '0' then
				continue
			else if c == '.' then
				return str.substring( 0, j+2 )
			else
				return str.substring( 0, j+1 )
			end
		end
		return str
	end

	# `String` representation of `self` with the given number of `decimals`
	#
	#     assert 12.345.to_precision(0)    == "12"
	#     assert 12.345.to_precision(3)    == "12.345"
	#     assert (-12.345).to_precision(3) == "-12.345"
	#     assert (-0.123).to_precision(3)  == "-0.123"
	#     assert 0.999.to_precision(2)     == "1.00"
	#     assert 0.999.to_precision(4)     == "0.9990"
	fun to_precision(decimals: Int): String
	do
		if is_nan then return "nan"

		var isinf = self.is_inf
		if isinf == 1 then
			return "inf"
		else if isinf == -1 then
			return  "-inf"
		end

		if decimals == 0 then return self.to_i.to_s
		var f = self
		for i in [0..decimals[ do f = f * 10.0
		if self > 0.0 then
			f = f + 0.5
		else
			f = f - 0.5
		end
		var i = f.to_i
		if i == 0 then return "0." + "0"*decimals

		# Prepare both parts of the float, before and after the "."
		var s = i.abs.to_s
		var sl = s.length
		var p1
		var p2
		if sl > decimals then
			# Has something before the "."
			p1 = s.substring(0, sl-decimals)
			p2 = s.substring(sl-decimals, decimals)
		else
			p1 = "0"
			p2 = "0"*(decimals-sl) + s
		end

		if i < 0 then p1 = "-" + p1

		return p1 + "." + p2
	end

	# `self` representation with `nb` digits after the '.'.
	#
	#     assert 12.345.to_precision_native(1) == "12.3"
	#     assert 12.345.to_precision_native(2) == "12.35"
	#     assert 12.345.to_precision_native(3) == "12.345"
	#     assert 12.345.to_precision_native(4) == "12.3450"
	fun to_precision_native(nb: Int): String import NativeString.to_s `{
		int size;
		char *str;

		size = snprintf(NULL, 0, "%.*f", (int)nb, recv);
		str = malloc(size + 1);
		sprintf(str, "%.*f", (int)nb, recv );

		return NativeString_to_s( str );
	`}
end

redef class Char
	#     assert 'x'.to_s    == "x"
	redef fun to_s
	do
		var s = new FlatBuffer.with_capacity(1)
		s.chars[0] = self
		return s.to_s
	end

	# Returns true if the char is a numerical digit
	#
	#      assert '0'.is_numeric
	#      assert '9'.is_numeric
	#      assert not 'a'.is_numeric
	#      assert not '?'.is_numeric
	fun is_numeric: Bool
	do
		return self >= '0' and self <= '9'
	end

	# Returns true if the char is an alpha digit
	#
	#      assert 'a'.is_alpha
	#      assert 'Z'.is_alpha
	#      assert not '0'.is_alpha
	#      assert not '?'.is_alpha
	fun is_alpha: Bool
	do
		return (self >= 'a' and self <= 'z') or (self >= 'A' and self <= 'Z')
	end

	# Returns true if the char is an alpha or a numeric digit
	#
	#      assert 'a'.is_alphanumeric
	#      assert 'Z'.is_alphanumeric
	#      assert '0'.is_alphanumeric
	#      assert '9'.is_alphanumeric
	#      assert not '?'.is_alphanumeric
	fun is_alphanumeric: Bool
	do
		return self.is_numeric or self.is_alpha
	end
end

redef class Collection[E]
	# Concatenate elements.
	redef fun to_s
	do
		var s = new FlatBuffer
		for e in self do if e != null then s.append(e.to_s)
		return s.to_s
	end

	# Concatenate and separate each elements with `sep`.
	#
	#     assert [1, 2, 3].join(":")         == "1:2:3"
	#     assert [1..3].join(":")            == "1:2:3"
	fun join(sep: Text): String
	do
		if is_empty then return ""

		var s = new FlatBuffer # Result

		# Concat first item
		var i = iterator
		var e = i.item
		if e != null then s.append(e.to_s)

		# Concat other items
		i.next
		while i.is_ok do
			s.append(sep)
			e = i.item
			if e != null then s.append(e.to_s)
			i.next
		end
		return s.to_s
	end
end

redef class Array[E]

	# Fast implementation
	redef fun to_s
	do
		var l = length
		if l == 0 then return ""
		if l == 1 then if self[0] == null then return "" else return self[0].to_s
		var its = _items
		var na = new NativeArray[String](l)
		var i = 0
		var sl = 0
		var mypos = 0
		while i < l do
			var itsi = its[i]
			if itsi == null then
				i += 1
				continue
			end
			var tmp = itsi.to_s
			sl += tmp.length
			na[mypos] = tmp
			i += 1
			mypos += 1
		end
		var ns = new NativeString(sl + 1)
		ns[sl] = '\0'
		i = 0
		var off = 0
		while i < mypos do
			var tmp = na[i]
			var tpl = tmp.length
			if tmp isa FlatString then
				tmp.items.copy_to(ns, tpl, tmp.index_from, off)
				off += tpl
			else
				for j in tmp.substrings do
					var s = j.as(FlatString)
					var slen = s.length
					s.items.copy_to(ns, slen, s.index_from, off)
					off += slen
				end
			end
			i += 1
		end
		return ns.to_s_with_length(sl)
	end
end

redef class Map[K,V]
	# Concatenate couple of 'key value'.
	# key and value are separated by `couple_sep`.
	# each couple is separated each couple with `sep`.
	#
	#     var m = new ArrayMap[Int, String]
	#     m[1] = "one"
	#     m[10] = "ten"
	#     assert m.join("; ", "=") == "1=one; 10=ten"
	fun join(sep: String, couple_sep: String): String
	do
		if is_empty then return ""

		var s = new FlatBuffer # Result

		# Concat first item
		var i = iterator
		var k = i.key
		var e = i.item
		s.append("{k}{couple_sep}{e or else "<null>"}")

		# Concat other items
		i.next
		while i.is_ok do
			s.append(sep)
			k = i.key
			e = i.item
			s.append("{k}{couple_sep}{e or else "<null>"}")
			i.next
		end
		return s.to_s
	end
end

###############################################################################
# Native classes                                                              #
###############################################################################

# Native strings are simple C char *
extern class NativeString `{ char* `}
	# Creates a new NativeString with a capacity of `length`
	new(length: Int) is intern

	# Get char at `index`.
	fun [](index: Int): Char is intern

	# Set char `item` at index.
	fun []=(index: Int, item: Char) is intern

	# Copy `self` to `dest`.
	fun copy_to(dest: NativeString, length: Int, from: Int, to: Int) is intern

	# Position of the first nul character.
	fun cstring_length: Int
	do
		var l = 0
		while self[l] != '\0' do l += 1
		return l
	end

	# Parse `self` as an Int.
	fun atoi: Int is intern

	# Parse `self` as a Float.
	fun atof: Float is extern "atof"

	redef fun to_s
	do
		return to_s_with_length(cstring_length)
	end

	# Returns `self` as a String of `length`.
	fun to_s_with_length(length: Int): FlatString
	do
		assert length >= 0
		var str = new FlatString.with_infos(self, length, 0, length - 1)
		return str
	end

	# Returns `self` as a new String.
	fun to_s_with_copy: FlatString
	do
		var length = cstring_length
		var new_self = new NativeString(length + 1)
		copy_to(new_self, length, 0, 0)
		var str = new FlatString.with_infos(new_self, length, 0, length - 1)
		new_self[length] = '\0'
		str.real_items = new_self
		return str
	end
end

<<<<<<< HEAD
=======
# StringCapable objects can create native strings
interface StringCapable

	# Allocate a string of `size`.
	protected fun calloc_string(size: Int): NativeString is intern
end

>>>>>>> a475c10f
redef class Sys
	private var args_cache: nullable Sequence[String]

	# The arguments of the program as given by the OS
	fun program_args: Sequence[String]
	do
		if _args_cache == null then init_args
		return _args_cache.as(not null)
	end

	# The name of the program as given by the OS
	fun program_name: String
	do
		return native_argv(0).to_s
	end

	# Initialize `program_args` with the contents of `native_argc` and `native_argv`.
	private fun init_args
	do
		var argc = native_argc
		var args = new Array[String].with_capacity(0)
		var i = 1
		while i < argc do
			args[i-1] = native_argv(i).to_s
			i += 1
		end
		_args_cache = args
	end

	# First argument of the main C function.
	private fun native_argc: Int is intern

	# Second argument of the main C function.
	private fun native_argv(i: Int): NativeString is intern
end

# Comparator that efficienlty use `to_s` to compare things
#
# The comparaison call `to_s` on object and use the result to order things.
#
#     var a = [1, 2, 3, 10, 20]
#     (new CachedAlphaComparator).sort(a)
#     assert a == [1, 10, 2, 20, 3]
#
# Internally the result of `to_s` is cached in a HashMap to counter
# uneficient implementation of `to_s`.
#
# Note: it caching is not usefull, see `alpha_comparator`
class CachedAlphaComparator
	super Comparator
	redef type COMPARED: Object

	private var cache = new HashMap[Object, String]

	private fun do_to_s(a: Object): String do
		if cache.has_key(a) then return cache[a]
		var res = a.to_s
		cache[a] = res
		return res
	end

	redef fun compare(a, b) do
		return do_to_s(a) <=> do_to_s(b)
	end
end

# see `alpha_comparator`
private class AlphaComparator
	super Comparator
	redef fun compare(a, b) do return a.to_s <=> b.to_s
end

# Stateless comparator that naively use `to_s` to compare things.
#
# Note: the result of `to_s` is not cached, thus can be invoked a lot
# on a single instace. See `CachedAlphaComparator` as an alternative.
#
#     var a = [1, 2, 3, 10, 20]
#     alpha_comparator.sort(a)
#     assert a == [1, 10, 2, 20, 3]
fun alpha_comparator: Comparator do return once new AlphaComparator

# The arguments of the program as given by the OS
fun args: Sequence[String]
do
	return sys.program_args
end<|MERGE_RESOLUTION|>--- conflicted
+++ resolved
@@ -2175,16 +2175,6 @@
 	end
 end
 
-<<<<<<< HEAD
-=======
-# StringCapable objects can create native strings
-interface StringCapable
-
-	# Allocate a string of `size`.
-	protected fun calloc_string(size: Int): NativeString is intern
-end
-
->>>>>>> a475c10f
 redef class Sys
 	private var args_cache: nullable Sequence[String]
 
