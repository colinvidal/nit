# This file is part of NIT ( http://www.nitlanguage.org ).
#
# Copyright 2014 Romain Chanoir <romain.chanoir@courrier.uqam.ca>
# Copyright 2014 Alexis Laferrière <alexis.laf@xymus.net>
#
# Licensed under the Apache License, Version 2.0 (the "License");
# you may not use this file except in compliance with the License.
# You may obtain a copy of the License at
#
#   http://www.apache.org/licenses/LICENSE-2.0
#
# Unless required by applicable law or agreed to in writing, software
# distributed under the License is distributed on an "AS IS" BASIS,
# WITHOUT WARRANTIES OR CONDITIONS OF ANY KIND, either express or implied.
# See the License for the specific language governing permissions and
# limitations under the License.

# Manipulates the Java Virtual Machine
#
# See: http://docs.oracle.com/javase/1.5.0/docs/guide/jni/spec/jniTOC.html
module jvm is
	c_compiler_option("-I $(JAVA_HOME)/include/")
	c_linker_option("-L $(JNI_LIB_PATH) -ljvm")
end

in "C Header" `{
	#include <jni.h>
`}

# Utility to select options to create the VM using `create_jvm`
#
# Usage example:
# ~~~~
# var builder = new JavaVMBuilder
# builder.options.add "-Djava.class.path=."
# var jvm = builder.create_jvm
# var env = builder.jni_env
# ~~~~
class JavaVMBuilder
	super JniEnvRef

	var version: Int = "00010002".to_hex
	var options = new Array[String]

	fun create_jvm: nullable JavaVM
	do
		var args = new JavaVMInitArgs
		args.version = version
		args.set_default
		args.n_options = options.length

		var c_options = new JavaVMOptionArray(options.length)
		for o in options.length.times do
			var option = options[o]
			var c_option = c_options[o]
			c_option.string = option
		end

		args.options = c_options

		var jvm = new JavaVM(args, self)

		args.free
		c_options.free

		if jvm.address_is_null then return null
		return jvm
	end
end

extern class JavaVMInitArgs `{ JavaVMInitArgs* `}
	new `{ return (JavaVMInitArgs*)malloc(sizeof(JavaVMInitArgs)); `}

	# Set the defaut config for a VM
	# Can be called after setting the version
	fun set_default `{ JNI_GetDefaultJavaVMInitArgs(recv); `}

	fun version: Int `{ return recv->version; `}
	fun version=(v: Int) `{ recv->version = v; `}

	fun options: JavaVMOptionArray `{ return recv->options; `}
	fun options=(v: JavaVMOptionArray) `{ recv->options = v; `}

	fun n_options: Int `{ return recv->nOptions; `}
	fun n_options=(v: Int) `{ recv->nOptions = v; `}
end

extern class JavaVMOption `{ JavaVMOption* `}
	fun string: String import NativeString.to_s `{
		return NativeString_to_s(recv->optionString);
	`}
	fun string=(v: String) import String.to_cstring `{
		recv->optionString = String_to_cstring(v);
	`}

	fun extra_info: String import NativeString.to_s `{
		return NativeString_to_s(recv->extraInfo);
	`}
	fun extra_info=(v: String) import String.to_cstring `{
		recv->extraInfo = String_to_cstring(v);
	`}
end

extern class JavaVMOptionArray `{ JavaVMOption* `}
	new(size: Int) `{ return (JavaVMOption*)malloc(sizeof(JavaVMOption)*size); `}

	fun [](i: Int): JavaVMOption `{ return recv+i; `}
end

# Represents a jni JavaVM
extern class JavaVM `{JavaVM *`}
	# Create the JVM, returns its handle and store the a pointer to JniEnv in `env_ref`
	new(args: JavaVMInitArgs, env_ref: JniEnvRef) import jni_error, JniEnvRef.jni_env=, JniEnv.as nullable `{
		JavaVM *jvm;
		JNIEnv *env;
		jint res;

		res = JNI_CreateJavaVM(&jvm, (void**)&env, args);

		if (res != 0) {
			JavaVM_jni_error(NULL, "Could not create Java VM", res);
			return NULL;
		}
		else {
			JniEnvRef_jni_env__assign(env_ref, JniEnv_as_nullable_JniEnv(env));
			return jvm;
		}
	`}

	fun jni_error(msg: NativeString, v: Int)
	do
		print "JNI Error: {msg} ({v})"
		abort
	end

	fun destroy `{
		(*recv)->DestroyJavaVM(recv);
	`}

	fun env: JniEnv import jni_error `{
		JNIEnv *env;
		int res = (*recv)->GetEnv(recv, (void **)&env, JNI_VERSION_1_6);
		if (res != JNI_OK) {
			JavaVM_jni_error(NULL, "Could not get JNIEnv from Java VM", res);
			return NULL;
		}
		return env;
	`}

	fun attach_current_thread: JniEnv `{
		JNIEnv *env;
		int res = (*recv)->AttachCurrentThread(recv, (void**)&env, NULL);
		if (res != JNI_OK) {
			JavaVM_jni_error(NULL, "Could not attach current thread to Java VM", res);
			return NULL;
		}
	`}
end

# Represents a jni JNIEnv, which is a thread in a JavaVM
extern class JniEnv `{JNIEnv *`}
	
	# Get a class object from its fully-qualified name or null if the class cannot be found
	fun find_class(class_name : String): JClass import String.to_cstring `{
		return (*recv)->FindClass(recv,String_to_cstring(class_name));
	`}
	
	# Return the method id for an instance of a class or interface
	# The method is determined by its name and signature
	# To obtain the method ID of a constructor, supply "<init>" as the method name and "void(V)" as the return type
	fun get_method_id(clazz : JClass, name : String, signature : String): JMethodID import String.to_cstring `{
		return (*recv)->GetMethodID(recv, clazz, String_to_cstring(name), String_to_cstring(signature));
	`}
	
	# Construct a new Java object from the `clazz`, using the constructor ̀ method_id`
	fun new_object(clazz: JClass, method_id: JMethodID): JavaObject `{
		return (*recv)->NewObject(recv, clazz, method_id);
	`}
	
	# Return the JClass of `obj`
	fun get_object_class(obj: JavaObject): JClass `{
		return (*recv)->GetObjectClass(recv, obj);
	`}

	# Registers native methods with the class specified by the `clazz` argument	
	fun register_natives(clazz: JClass, method: JNINativeMethod, n_method : Int): Int `{
		return (*recv)->RegisterNatives(recv, clazz, method, n_method);
	`}

	# Call a method on `obj` designed by `method_id` with an array `args` of arguments
<<<<<<< HEAD
	fun call_void_method(obj: JavaObject, method_id: JMethodID, args: nullable Array[nullable Object]) import convert_args_to_jni `{
		jvalue * args_tab = JniEnv_convert_args_to_jni(recv, args);
=======
	fun call_void_method(obj: JObject, method_id: JMethodID, args: nullable Array[nullable Object]) import Array[nullable Object].as not nullable, Array[nullable Object].[], Array[nullable Object].length, nullable Object.as(Int), nullable Object.as(Char), nullable Object.as(Bool), nullable Object.as(Float), nullable Object.as(JObject), nullable Object.as(String), String.to_cstring `{
		jvalue * args_tab = convert_array_of_Object_to_c(args, recv);
>>>>>>> c429429e
		(*recv)->CallVoidMethodA(recv, obj, method_id, args_tab);
		free(args_tab);
	`}
	
<<<<<<< HEAD
	# Call a method on `obj` designed by `method_id` with an array `args` of argument returning a JavaObject
	fun call_object_method(obj: JavaObject, method_id: JMethodID, args: nullable Array[nullable Object]): JavaObject import convert_args_to_jni `{
		jvalue * args_tab = JniEnv_convert_args_to_jni(recv, args);
=======
	# Call a method on `obj` designed by `method_id` with an array `args` of argument returning a JObject
	fun call_object_method(obj: JObject, method_id: JMethodID, args: nullable Array[nullable Object]): JObject import Array[nullable Object].as not nullable, Array[nullable Object].[], Array[nullable Object].length, nullable Object.as(Int), nullable Object.as(Char), nullable Object.as(Bool), nullable Object.as(Float), nullable Object.as(JObject), nullable Object.as(String), String.to_cstring `{
		jvalue * args_tab = convert_array_of_Object_to_c(args, recv);
>>>>>>> c429429e
		(*recv)->CallObjectMethod(recv, obj, method_id, args_tab);
		free(args_tab);
	`}
	
	# Call a method on `obj` designed by `method_id` with an array `args` of arguments returning a Bool
<<<<<<< HEAD
	fun call_boolean_method(obj: JavaObject, method_id: JMethodID, args: nullable Array[nullable Object]): Bool import convert_args_to_jni `{
		jvalue * args_tab = JniEnv_convert_args_to_jni(recv, args);
=======
	fun call_boolean_method(obj: JObject, method_id: JMethodID, args: nullable Array[nullable Object]): Bool import Array[nullable Object].as not nullable, Array[nullable Object].[], Array[nullable Object].length, nullable Object.as(Int), nullable Object.as(Char), nullable Object.as(Bool), nullable Object.as(Float), nullable Object.as(JObject), nullable Object.as(String), String.to_cstring `{
		jvalue * args_tab = convert_array_of_Object_to_c(args, recv);
>>>>>>> c429429e
		return (*recv)->CallBooleanMethod(recv, obj, method_id, args_tab);
		free(args_tab);
	`}

	# Call a method on `obj` designed by `method_id` with an array `args` of arguments returning a Char
<<<<<<< HEAD
	fun call_char_method(obj: JavaObject, method_id: JMethodID, args: nullable Array[nullable Object]): Char import convert_args_to_jni `{
		jvalue * args_tab = JniEnv_convert_args_to_jni(recv, args);
=======
	fun call_char_method(obj: JObject, method_id: JMethodID, args: nullable Array[nullable Object]): Char import Array[nullable Object].as not nullable, Array[nullable Object].[], Array[nullable Object].length, nullable Object.as(Int), nullable Object.as(Char), nullable Object.as(Bool), nullable Object.as(Float), nullable Object.as(JObject), nullable Object.as(String), String.to_cstring `{
		jvalue * args_tab = convert_array_of_Object_to_c(args, recv);
>>>>>>> c429429e
		return (*recv)->CallCharMethod(recv, obj, method_id, args_tab);
		free(args_tab);
	`}

	# Call a method on `obj` designed by `method_id` with an array `args` of arguments returning an Int
<<<<<<< HEAD
	fun call_int_method(obj: JavaObject, method_id: JMethodID, args: nullable Array[nullable Object]): Int import convert_args_to_jni `{
		jvalue * args_tab = JniEnv_convert_args_to_jni(recv, args);
=======
	fun call_int_method(obj: JObject, method_id: JMethodID, args: nullable Array[nullable Object]): Int import Array[nullable Object].as not nullable, Array[nullable Object].[], Array[nullable Object].length, nullable Object.as(Int), nullable Object.as(Char), nullable Object.as(Bool), nullable Object.as(Float), nullable Object.as(JObject), nullable Object.as(String), String.to_cstring `{
		jvalue * args_tab = convert_array_of_Object_to_c(args, recv);
>>>>>>> c429429e
		return (*recv)->CallIntMethod(recv, obj, method_id, args_tab);
		free(args_tab);
	`}
	
	# Call a method on `obj` designed by `method_id` with an array `args` of arguments returning a Float
<<<<<<< HEAD
	fun call_float_method(obj: JavaObject, method_id: JMethodID, args: nullable Array[nullable Object]): Float import convert_args_to_jni `{
		jvalue * args_tab = JniEnv_convert_args_to_jni(recv, args);
=======
	fun call_float_method(obj: JObject, method_id: JMethodID, args: nullable Array[nullable Object]): Float import Array[nullable Object].as not nullable, Array[nullable Object].[], Array[nullable Object].length, nullable Object.as(Int), nullable Object.as(Char), nullable Object.as(Bool), nullable Object.as(Float), nullable Object.as(JObject), nullable Object.as(String), String.to_cstring `{
		jvalue * args_tab = convert_array_of_Object_to_c(args, recv);
>>>>>>> c429429e
		return (*recv)->CallFloatMethod(recv, obj, method_id, args_tab);
		free(args_tab);
	`}

	# Call a method on `obj` designed by `method_id` with an array `args` of arguments returning a NativeString
<<<<<<< HEAD
	fun call_string_method(obj: JavaObject, method_id: JMethodID, args: nullable Array[nullable Object]): NativeString import convert_args_to_jni `{
		jvalue * args_tab = JniEnv_convert_args_to_jni(recv, args);
=======
	fun call_string_method(obj: JObject, method_id: JMethodID, args: nullable Array[nullable Object]): NativeString import Array[nullable Object].as not nullable, Array[nullable Object].[], Array[nullable Object].length, nullable Object.as(Int), nullable Object.as(Char), nullable Object.as(Bool), nullable Object.as(Float), nullable Object.as(JObject), nullable Object.as(String), String.to_cstring, String.length `{
		jvalue * args_tab = convert_array_of_Object_to_c(args, recv);
>>>>>>> c429429e
		jobject jobj = (*recv)->CallObjectMethod(recv, obj, method_id, args_tab);
		free(args_tab);
		return (char*)(*recv)->GetStringUTFChars(recv, (jstring)jobj, NULL);
	`}

	private fun convert_args_to_jni(args: nullable Array[nullable Object]): Pointer import Array[nullable Object] as not nullable, Array[nullable Object].[], Array[nullable Object].length, nullable Object.as(Int), nullable Object.as(Char), nullable Object.as(Bool), nullable Object.as(Float), nullable Object.as(JavaObject), nullable Object.as(String), String.to_cstring, String.length `{
		if(nullable_Array_of_nullable_Object_is_null(args)){
			return NULL;
		}
		Array_of_nullable_Object nit_array = nullable_Array_of_nullable_Object_as_Array_of_nullable_Object(args);
		int nit_array_length = Array_of_nullable_Object_length(nit_array);
		int i;
		jvalue *c_array = malloc(sizeof(jvalue)*(nit_array_length));
		for (i = 0; i < nit_array_length; i ++) {
			nullable_Object nullable_obj = Array_of_nullable_Object__index(nit_array, i);
			if(nullable_Object_is_a_Int(nullable_obj)) {
				int val = nullable_Object_as_Int(nullable_obj);
				c_array[i].i = val;
			} else if (nullable_Object_is_a_Char(nullable_obj)){
				char val = nullable_Object_as_Char(nullable_obj);
				c_array[i].c = val;
			} else if (nullable_Object_is_a_Bool(nullable_obj)){
				int val = nullable_Object_as_Bool(nullable_obj);
				c_array[i].z = val;
			} else if(nullable_Object_is_a_Float(nullable_obj)){
				float val = nullable_Object_as_Float(nullable_obj);
				c_array[i].f = val;
			} else if(nullable_Object_is_a_JavaObject(nullable_obj)){
				jobject val = nullable_Object_as_JavaObject(nullable_obj);
				c_array[i].l = val;
			} else if(nullable_Object_is_a_String(nullable_obj)){
				String val = nullable_Object_as_String(nullable_obj);
				char* c = String_to_cstring(val);
				jstring js = (*recv)->NewStringUTF(recv, c);
				c_array[i].l = js;
			} else {
				fprintf(stderr, "NOT YET SUPPORTED: nit objects are not supported\n");
				exit(1);
			}
		}
		return c_array;
	`}

	# Returns the field ID for an instance field of a class. The field is specified by its name and signature
	fun get_field_id(clazz: JClass, name: String, sign: String): JFieldID import String.to_cstring `{
		return (*recv)->GetFieldID(recv, clazz, String_to_cstring(name), String_to_cstring(sign));
	`}
	
	# returns the value of an instance (nonstatic) field of an object. The field to access is specified by a field ID obtained by calling get_field_id()
	fun get_object_field(obj: JavaObject, fieldID: JFieldID): JavaObject `{
		return (*recv)->GetObjectField(recv, obj, fieldID);
	`}

	fun get_boolean_field(obj: JavaObject, fieldID: JFieldID): Bool `{
		return (*recv)->GetBooleanField(recv, obj, fieldID);
	`}
	
	fun get_char_field(obj: JavaObject, fieldID: JFieldID): Char `{
		return (*recv)->GetCharField(recv, obj, fieldID);
	`}

	fun get_int_field(obj: JavaObject, fieldID: JFieldID): Int `{
		return (*recv)->GetIntField(recv, obj, fieldID);
	`}

	fun get_float_field(obj: JavaObject, fieldID: JFieldID): Float `{
		return (*recv)->GetFloatField(recv, obj, fieldID);
	`}

	fun set_object_field(obj: JavaObject, fieldID: JFieldID, value: JavaObject) `{
		(*recv)->SetObjectField(recv, obj, fieldID, value);
	`}

	fun set_boolean_field(obj: JavaObject, fieldID: JFieldID, value: Bool) `{
		(*recv)->SetBooleanField(recv, obj, fieldID, value);
	`}

	fun set_char_field(obj: JavaObject, fieldID: JFieldID, value: Char) `{
		(*recv)->SetCharField(recv, obj, fieldID, value);
	`}

	fun set_int_field(obj: JavaObject, fieldID: JFieldID, value: Int) `{
		(*recv)->SetIntField(recv, obj, fieldID, value);
	`}		

	fun set_float_field(obj: JavaObject, fieldID: JFieldID, value: Float) `{
		(*recv)->SetFloatField(recv, obj, fieldID, value);
	`}
	
	# Check for pending exception without creating a local reference to the exception object
	fun exception_check: Bool `{
		return (*recv)->ExceptionCheck(recv);
	`}

	# Construct an exception object from the specified class with the message specified by `message` and causes that exception to be thrown
	fun throw_new(clazz: JClass, message: String): Int import String.to_cstring `{
		return (*recv)->ThrowNew(recv, clazz, String_to_cstring(message));
	`}

	# return the exception if there is one in the process of being thrown, or NULL if no exception is currently being thrown
	fun exception_occurred: JavaObject `{
		return (*recv)->ExceptionOccurred(recv);
	`}

	# prints an exception and backtrace to error channel
	fun exception_describe `{
		return (*recv)->ExceptionDescribe(recv);
	`}

	# clears any exception currently being thrown, has no effect if there is no exception
	fun exception_clear `{
		return (*recv)->ExceptionClear(recv);
	`}
	
	# Raise a fatal error
	fun fatal_error(msg: String) import String.to_cstring `{
		(*recv)->FatalError(recv, String_to_cstring(msg));
	`}

	# Transform a NIT String into a JavaObject
	fun string_to_jobject(string: String): JavaObject `{
		return (*recv)->NewStringUTF(recv, String_to_cstring(string));
	`}
end

# used to initialize a JavaVM 
class JniEnvRef
	var jni_env: nullable JniEnv = null
end

# Represents a jni jclass
extern class JClass `{jclass`}
end

# Represents a jni jmethodID
extern class JMethodID `{jmethodID`}
end

# Represens a jni jobject
extern class JavaObject `{jobject`}
end

# Represents a jni JNINNativeMethod
extern class JNINativeMethod `{ JNINativeMethod* `}
	fun name: String import NativeString.to_s `{
		return NativeString_to_s(recv->name);
	`}

	fun name=(name: String) import String.to_cstring `{
		recv->name = String_to_cstring(name);
	`}

	fun signature: String import NativeString.to_s `{
		return NativeString_to_s(recv->signature);
	`}

	fun signature=(signature: String) import String.to_cstring `{
		recv->signature = String_to_cstring(signature);
	`}
end

# Represents a jni jfieldID
extern class JFieldID `{jfieldID`}
end

# Reprents a jni jvalue
extern class JValue `{jvalue`}

	fun set_boolean(b: Bool) `{
		recv.z = b;
	`}

	fun get_boolean:Bool `{
		return recv.z;
	`}
	
	fun set_char(c: Char)`{
		recv.c = c;
	`}
	
	fun get_char: Char `{
		return recv.c;
	`}

	fun set_int(i: Int) `{
		recv.i = i;
	`}

	fun get_int: Int `{
		return recv.i;
	`}

	fun set_float(f: Float) `{
		recv.f = f;
	`}

	fun get_float: Float `{
		return recv.f;
	`}

	fun set_jobject(obj: JavaObject) `{
		recv.l = obj;
	`}

	fun get_jobject: JavaObject `{
		return recv.l;
	`}
end

redef class Int
	redef fun to_jvalue(env): JValue `{
		jvalue value;
		value.i = recv;
		return value;
	`}
end

redef class Float
	redef fun to_jvalue(env): JValue `{
		jvalue value;
		value.f = recv;
		return value;
	`}
end

redef class Bool
	redef fun to_jvalue(env): JValue `{
		jvalue value;
		value.z = recv;
		return value;
	`}
end

redef class NativeString
	redef fun to_jvalue(env)`{
		jvalue value;
		value.l = (*env)->NewStringUTF(env, recv);
		return value;
	`}
end

redef class String
	redef fun to_jvalue(env) do
		return self.to_cstring.to_jvalue(env)
	end
end

redef class Object
	fun to_jvalue(env: JniEnv): JValue is abstract
end<|MERGE_RESOLUTION|>--- conflicted
+++ resolved
@@ -188,92 +188,56 @@
 	`}
 
 	# Call a method on `obj` designed by `method_id` with an array `args` of arguments
-<<<<<<< HEAD
 	fun call_void_method(obj: JavaObject, method_id: JMethodID, args: nullable Array[nullable Object]) import convert_args_to_jni `{
 		jvalue * args_tab = JniEnv_convert_args_to_jni(recv, args);
-=======
-	fun call_void_method(obj: JObject, method_id: JMethodID, args: nullable Array[nullable Object]) import Array[nullable Object].as not nullable, Array[nullable Object].[], Array[nullable Object].length, nullable Object.as(Int), nullable Object.as(Char), nullable Object.as(Bool), nullable Object.as(Float), nullable Object.as(JObject), nullable Object.as(String), String.to_cstring `{
-		jvalue * args_tab = convert_array_of_Object_to_c(args, recv);
->>>>>>> c429429e
 		(*recv)->CallVoidMethodA(recv, obj, method_id, args_tab);
 		free(args_tab);
 	`}
 	
-<<<<<<< HEAD
 	# Call a method on `obj` designed by `method_id` with an array `args` of argument returning a JavaObject
 	fun call_object_method(obj: JavaObject, method_id: JMethodID, args: nullable Array[nullable Object]): JavaObject import convert_args_to_jni `{
 		jvalue * args_tab = JniEnv_convert_args_to_jni(recv, args);
-=======
-	# Call a method on `obj` designed by `method_id` with an array `args` of argument returning a JObject
-	fun call_object_method(obj: JObject, method_id: JMethodID, args: nullable Array[nullable Object]): JObject import Array[nullable Object].as not nullable, Array[nullable Object].[], Array[nullable Object].length, nullable Object.as(Int), nullable Object.as(Char), nullable Object.as(Bool), nullable Object.as(Float), nullable Object.as(JObject), nullable Object.as(String), String.to_cstring `{
-		jvalue * args_tab = convert_array_of_Object_to_c(args, recv);
->>>>>>> c429429e
 		(*recv)->CallObjectMethod(recv, obj, method_id, args_tab);
 		free(args_tab);
 	`}
 	
 	# Call a method on `obj` designed by `method_id` with an array `args` of arguments returning a Bool
-<<<<<<< HEAD
 	fun call_boolean_method(obj: JavaObject, method_id: JMethodID, args: nullable Array[nullable Object]): Bool import convert_args_to_jni `{
 		jvalue * args_tab = JniEnv_convert_args_to_jni(recv, args);
-=======
-	fun call_boolean_method(obj: JObject, method_id: JMethodID, args: nullable Array[nullable Object]): Bool import Array[nullable Object].as not nullable, Array[nullable Object].[], Array[nullable Object].length, nullable Object.as(Int), nullable Object.as(Char), nullable Object.as(Bool), nullable Object.as(Float), nullable Object.as(JObject), nullable Object.as(String), String.to_cstring `{
-		jvalue * args_tab = convert_array_of_Object_to_c(args, recv);
->>>>>>> c429429e
 		return (*recv)->CallBooleanMethod(recv, obj, method_id, args_tab);
 		free(args_tab);
 	`}
 
 	# Call a method on `obj` designed by `method_id` with an array `args` of arguments returning a Char
-<<<<<<< HEAD
 	fun call_char_method(obj: JavaObject, method_id: JMethodID, args: nullable Array[nullable Object]): Char import convert_args_to_jni `{
 		jvalue * args_tab = JniEnv_convert_args_to_jni(recv, args);
-=======
-	fun call_char_method(obj: JObject, method_id: JMethodID, args: nullable Array[nullable Object]): Char import Array[nullable Object].as not nullable, Array[nullable Object].[], Array[nullable Object].length, nullable Object.as(Int), nullable Object.as(Char), nullable Object.as(Bool), nullable Object.as(Float), nullable Object.as(JObject), nullable Object.as(String), String.to_cstring `{
-		jvalue * args_tab = convert_array_of_Object_to_c(args, recv);
->>>>>>> c429429e
 		return (*recv)->CallCharMethod(recv, obj, method_id, args_tab);
 		free(args_tab);
 	`}
 
 	# Call a method on `obj` designed by `method_id` with an array `args` of arguments returning an Int
-<<<<<<< HEAD
 	fun call_int_method(obj: JavaObject, method_id: JMethodID, args: nullable Array[nullable Object]): Int import convert_args_to_jni `{
 		jvalue * args_tab = JniEnv_convert_args_to_jni(recv, args);
-=======
-	fun call_int_method(obj: JObject, method_id: JMethodID, args: nullable Array[nullable Object]): Int import Array[nullable Object].as not nullable, Array[nullable Object].[], Array[nullable Object].length, nullable Object.as(Int), nullable Object.as(Char), nullable Object.as(Bool), nullable Object.as(Float), nullable Object.as(JObject), nullable Object.as(String), String.to_cstring `{
-		jvalue * args_tab = convert_array_of_Object_to_c(args, recv);
->>>>>>> c429429e
 		return (*recv)->CallIntMethod(recv, obj, method_id, args_tab);
 		free(args_tab);
 	`}
 	
 	# Call a method on `obj` designed by `method_id` with an array `args` of arguments returning a Float
-<<<<<<< HEAD
 	fun call_float_method(obj: JavaObject, method_id: JMethodID, args: nullable Array[nullable Object]): Float import convert_args_to_jni `{
 		jvalue * args_tab = JniEnv_convert_args_to_jni(recv, args);
-=======
-	fun call_float_method(obj: JObject, method_id: JMethodID, args: nullable Array[nullable Object]): Float import Array[nullable Object].as not nullable, Array[nullable Object].[], Array[nullable Object].length, nullable Object.as(Int), nullable Object.as(Char), nullable Object.as(Bool), nullable Object.as(Float), nullable Object.as(JObject), nullable Object.as(String), String.to_cstring `{
-		jvalue * args_tab = convert_array_of_Object_to_c(args, recv);
->>>>>>> c429429e
 		return (*recv)->CallFloatMethod(recv, obj, method_id, args_tab);
 		free(args_tab);
 	`}
 
 	# Call a method on `obj` designed by `method_id` with an array `args` of arguments returning a NativeString
-<<<<<<< HEAD
 	fun call_string_method(obj: JavaObject, method_id: JMethodID, args: nullable Array[nullable Object]): NativeString import convert_args_to_jni `{
 		jvalue * args_tab = JniEnv_convert_args_to_jni(recv, args);
-=======
-	fun call_string_method(obj: JObject, method_id: JMethodID, args: nullable Array[nullable Object]): NativeString import Array[nullable Object].as not nullable, Array[nullable Object].[], Array[nullable Object].length, nullable Object.as(Int), nullable Object.as(Char), nullable Object.as(Bool), nullable Object.as(Float), nullable Object.as(JObject), nullable Object.as(String), String.to_cstring, String.length `{
-		jvalue * args_tab = convert_array_of_Object_to_c(args, recv);
->>>>>>> c429429e
 		jobject jobj = (*recv)->CallObjectMethod(recv, obj, method_id, args_tab);
 		free(args_tab);
 		return (char*)(*recv)->GetStringUTFChars(recv, (jstring)jobj, NULL);
 	`}
 
-	private fun convert_args_to_jni(args: nullable Array[nullable Object]): Pointer import Array[nullable Object] as not nullable, Array[nullable Object].[], Array[nullable Object].length, nullable Object.as(Int), nullable Object.as(Char), nullable Object.as(Bool), nullable Object.as(Float), nullable Object.as(JavaObject), nullable Object.as(String), String.to_cstring, String.length `{
+	private fun convert_args_to_jni(args: nullable Array[nullable Object]): Pointer import Array[nullable Object].as not nullable, Array[nullable Object].[], Array[nullable Object].length, nullable Object.as(Int), nullable Object.as(Char), nullable Object.as(Bool), nullable Object.as(Float), nullable Object.as(JavaObject), nullable Object.as(String), String.to_cstring, String.length `{
 		if(nullable_Array_of_nullable_Object_is_null(args)){
 			return NULL;
 		}
