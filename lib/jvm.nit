--- conflicted
+++ resolved
@@ -116,19 +116,15 @@
 # Represents a jni JavaVM
 extern class JavaVM `{JavaVM *`}
 	# Create the JVM, returns its handle and store the a pointer to JniEnv in `env_ref`
-<<<<<<< HEAD
 	#
 	# Unavailable on Android, where you cannot instanciate a new JVM.
-	new(args: JavaVMInitArgs, env_ref: JniEnvRef) import jni_error, JniEnvRef.jni_env=, JniEnv as nullable `{
+	new(args: JavaVMInitArgs, env_ref: JniEnvRef) import jni_error, JniEnvRef.jni_env=, JniEnv.as nullable `{
 
 	#ifdef ANDROID
 		JavaVM_jni_error(NULL, "JVM creation not supported on Android", 0);
 		return NULL;
 	#endif
 
-=======
-	new(args: JavaVMInitArgs, env_ref: JniEnvRef) import jni_error, JniEnvRef.jni_env=, JniEnv.as nullable `{
->>>>>>> 29d97c7e
 		JavaVM *jvm;
 		JNIEnv *env;
 		jint res;
