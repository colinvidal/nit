/* General */

body {
	margin: 0;
	font: 14px "Helvetica Neue", Helvetica, Tahoma, sans-serif;
}

a {
	color: #333;
	text-decoration: none;
}

a:hover {
	color: #0D8921;
}

ul {
	list-style-type: square;
}

pre, code, .description > div {
	white-space: pre;
	font-family: monospace;
	font-size: 1em;
}

.description div.comment {
	background: #EEE;
	color: black;
	overflow: auto;
	padding: 0 0 0 12px;
	margin: 1em 0 0 0;
}

.description textarea.baseComment {
	display: none;
}

hr {
	background-color: #DDD;
	height: 1px;
	border: 0;
}

div.clear {
	clear: both;
}

/* Titles */

h1, h2, h3, h4, h5 {
	font-family: Verdana, Geneva, sans-serif;
	color: #6C6C6C;
	font-weight: normal;
}

h1 {
	font-size: 300%;
	margin: 0 0 10px 0;
}

h3 {
	font-weight: bold;
}

/* Page display */

body {
	overflow: hidden;
	height: 100%;
}

header {
}

.page {
	width: 937px;
	margin: auto;
}

.menu {
	position: fixed;
	top: 50px;
	bottom: 2em;
	width: 250px;
	overflow-y:	scroll;
}

.content {
	position: fixed;
	top: 50px;
	bottom: 0em;
	margin-left: 265px;
	width: 667px;
	overflow-y:	scroll;
	padding-right: 10px;
}

.content.fullpage {
	margin-left: 20px;
	width: 910px;
}

.content.footed {
	bottom: 2em;
}

footer {
	position: fixed;
	bottom: 0;
	width: 100%;
}

article:hover > .signature .copyButton, .copyButton.zeroclipboard-is-hover {
	visibility: visible;
}

.copyButton.zeroclipboard-is-active {
	border-color: #0D8921;
}

.copyButton {
	visibility: hidden;
	vertical-align: middle;
	margin: -2px 0px 0px 10px;
	width: 22px;
	height: 19px;
	padding: 1px;
	cursor: pointer;
	background: #eee;
	border: 1px solid #ccc;
	box-shadow: none;
}

.copyButton img {
	width: 16px;
}

/* Webkit scroll bars */

.menu {
    overflow-y: hidden;
}

.menu:hover {
    overflow-y: scroll;
}

.menu::-webkit-scrollbar, .content::-webkit-scrollbar {
    width: 10px;
}

.menu::-webkit-scrollbar-thumb, .content::-webkit-scrollbar-thumb {
	background: #CCC;
	-webkit-box-shadow: inset 1px 1px 0 rgba(0,0,0,0.10),inset 0 -1px 0 rgba(0,0,0,0.07);
}

.menu::-webkit-scrollbar-thumb:hover, .content::-webkit-scrollbar-thumb:hover {
	background: #999;
}

.menu::-webkit-scrollbar-corner, .content::-webkit-scrollbar-corner {
	background: transparent;
}

.menu::-webkit-scrollbar-button, .content::-webkit-scrollbar-button {
	width: 0;
	height: 0;
	display: none;
}

/* Header, Footer */

header nav ul {
	padding: 0;
	list-style-type: none;
	width: 900px;
	margin: auto;
}

header nav ul li {
	display: inline;
	padding: 3px 6px;
	margin: auto 5px;
	color: #999;
}

header nav ul li a {
	color: black;
}

header nav ul li a:hover {
	color: #0D8921;
}

footer {
	text-align: center;
	padding-bottom: 10px;
	color: #CCC;
}

/* Main menu */

header nav.main {
	background: #E0E0E0 url(../resources/top_back.gif) repeat-x top left;
	padding: 7px 0;
}

header nav.main ul li.current {
	background: #0D8921;
	color: white;
}

/* Latteral Menu */

.menu nav {
	margin: 20px;
	width: 208px;
	border: 1px solid #CCC;
}

.menu nav:first-child {
	margin-top: 0;
}

.menu nav h3 {
	margin: 0;
	padding: 5px;
	background: #CCC;
	font-size: 1em;
}

.menu nav h4 {
	font-weight: bold;
	color: #555555;
	margin: 10px 0 0 10px;
	font-size: 12px;
}

.menu nav h4:last-child {
	margin-bottom: 5px;
}

.menu nav ul {
	margin: 10px;
	padding: 0;
	list-style-type: none;
}

.menu nav ul li {
	overflow: hidden;
	color: #CCC;
}

/* Content */

.content article {
	color: #6C6C6C;
	background-repeat: no-repeat;
	background-position: left 7px;
	margin: 20px 0;
	padding: 5px 20px;
}

.content article h3 {
	margin: 0;
	font-weight: bold;
	color: #333;
}

.content article.graph {
	text-align: center;
}

.content article.modules,
.content article.classes,
.content article.properties {
	float: left;
	width: 250px;
	overflow: hidden;
}

.content article.overview ul,
.content article.modules ul,
.content article.classes ul,
.content article.properties ul {
	list-style-type: none;
	padding: 0;
}

.content article.properties ul ul {
	padding-left: 10px;
}

nav ul li span,
.content article ul li span {
	color: #CCC;
	text-align: center;
	font-family: monospace;
	margin-right: 5px;
}

.content article.modules ul code,
.content article.classes ul code,
.content article.properties ul code {
	font-weight: normal;
}

.content section.summary h2, .content section.summary article{
	color: #000000;
}

.content section.summary article h3{
	font-weight: bold;
	color: #555;
}

.content article.highlighted {
	background-color: #FFF3C2;
	color: black;
}

.content .subtitle {
	color: #6C6C6C;
}

.content a {
	color: #0D8921;
}

.content a:hover {
	color: #333;
}

.info {
	color: #6C6C6C;
}

.info a {
	color: #333;
}

.info a:hover {
	color: #0D8921;
}


article .info .code {
	float: right;
}

.description .inheritance {
	text-align: right;
	margin: 2px;

}

.content .concern-doc {
	border-top: 3px dotted #CCC;
	padding: 5px 0;
	color: #999;
}

.content section.concerns {
	padding: 10px;
	border: 1px solid #ccc;

}

.content section.concerns h2 {
	margin-top: 0;
}

.content section.concerns ul {
    list-style-type: none;
    padding-left: 0;
    margin: 0;
}

.content section.concerns li {
    margin-top: 20px;
}

.content section.concerns ul ul {
    padding-left: 20px;
}

.content section.concerns li li {
    margin-top: 0;
}

.content section.methods h3.concern-toplevel {
	border-top: 3px dotted #CCC;
	padding-top: 0.83em;
	color: #999;
}

.show-code {
	margin: 0;
}

/* JS facilities */

input[type=text] {
	width: 150px;
	border: 1px solid #CCC;
	margin-right: 5px;
	padding: 1px 2px;
}

input[type=text].notUsed {
	color: #999;
	font-style: italic;
}

nav .filter {
	text-align: center;
	padding: 5px;
}

nav.main input[type=text] {
	margin: -2px 10px;
	color: black;
	font-style: normal;
}

nav.main form {
	float: right;
}

.filter a {
	color: #0D8921;
	cursor: pointer;
	font-family: monospace;
	margin-right: 5px;
   font-weight: bold;
}

.filter a.hidden {
	color: #999;
   font-weight: normal;
}

.filter a:hover {
	text-decoration: underline;
}

nav h3 a.fold {
	margin: 0 5px;
	color: #999;
	font-family: monospace;
	font-weight: bold;
	font-size: 120%;
	cursor: pointer;
}

.hide {
	overflow-y: hidden;
	height: 0;
}

/* Icons */
.type.public, .interface.public, .abstract.class.public { background-image: url('../resources/icons/vtype_public.png')}
.type.protected, .interface.protected, .abstract.class.protected { background-image: url('../resources/icons/vtype_protected.png')}
.type.private, .interface.private, .abstract.class.private { background-image: url('../resources/icons/vtype_private.png')}
.init.public, .enum.public { background-image: url('../resources/icons/const_public.png')}
.init.protected, .enum.protected { background-image: url('../resources/icons/const_protected.png')}
.init.private, .enum.private { background-image: url('../resources/icons/const_private.png')}
.fun.public, .class.public, .extern.public { background-image: url('../resources/icons/meth_public.png')}
.fun.protected, .class.protected, .extern.protected { background-image: url('../resources/icons/meth_protected.png')}
.fun.private, .class.private, .extern.private { background-image: url('../resources/icons/meth_private.png')}

/* Quick Search */

#search {
	width: 300px;
}

#searchTable {
	background-color: #FFFFFF;
	border: 1px solid #E0E0E0;
	border-spacing: 0px;
	z-index: 10; /* the menu must be over the rest of the page. */
}

#searchTable .activeSearchResult {
	cursor: pointer;
	background: #EEE;
}

#searchTable td {
	white-space: nowrap;
	overflow: hidden;
	line-height: 22px;
	padding: 2px;
	width: 25%;
}

#searchTable td.entryInfo {
	color: #0D8921;
	font-size: small;
	width: 75%;
	text-align: right;
}

#searchTable tr.overflow td {
	text-align: center;
	background-color: #E0E0E0;
}
<<<<<<< HEAD


=======

/* New comments style */

.content .nitdoc {
  background: #F7F7F7;
  padding: 5px;
  color: black;
  overflow: auto;
}

.content .nitdoc pre {
  background: #EEE;
  border-radius: 8px;
}

.content .nitdoc code {
  background: #DDD;
  padding: 0 1px;
  border-radius: 5px;
}

.rawcode {
}

.nitcode a { color: inherit; text-decoration: inherit; } /* hide links */
.nitcode a:hover { text-decoration: underline; } /* underline links */
.nitcode span[title]:hover { text-decoration: underline; } /* underline titles */
/* lexical raw tokens. independent of usage or semantic: */
.nitcode .nc_c { color: gray; font-style: italic; } /* comment */
.nitcode .nc_d { color: #3D8127; font-style: italic; } /* documentation comments */
.nitcode .nc_k { font-weight: bold; } /* keyword */
.nitcode .nc_o {} /* operator */
.nitcode .nc_i {} /* standard identifier */
.nitcode .nc_t { color: #445588; font-weight: bold; } /* type/class identifier */
.nitcode .nc_a { color: #445588; font-style: italic; } /* old style attribute identifier */
.nitcode .nc_l { color: #009999; } /* char and number literal */
.nitcode .nc_s { color: #8F1546; } /* string literal */
/* syntactic token usage. added because of their position in the AST */
.nitcode .nc_ast { color: blue; } /* assert label */
.nitcode .nc_la { color: blue; } /* break/continue label */
.nitcode .nc_m { color: #445588; } /* module name */
/* syntactic groups */
.nitcode .nc_def { font-weight: bold; color: blue; } /* name used in a definition */
  .nitcode .nc_def.nc_a { color: blue; } /* name used in a attribute definition */
  .nitcode .nc_def.nc_t { color: blue; } /* name used in a class or vt definition */
.nitcode .nc_ss { color: #9E6BEB; } /* superstrings */
.nitcode .nc_cdef {} /* A whole class definition */
.nitcode .nc_pdef {} /* A whole property definition */
/* semantic token usage */
.nitcode .nc_v { font-style: italic; } /* local variable or parameter */
.nitcode .nc_vt { font-style: italic; } /* virtual type or formal type */

.nitcode .nc_error { border: 1px red solid;} /* not used */

>>>>>>> d94eceaa
<|MERGE_RESOLUTION|>--- conflicted
+++ resolved
@@ -1,568 +1,561 @@
-/* General */
-
-body {
-	margin: 0;
-	font: 14px "Helvetica Neue", Helvetica, Tahoma, sans-serif;
-}
-
-a {
-	color: #333;
-	text-decoration: none;
-}
-
-a:hover {
-	color: #0D8921;
-}
-
-ul {
-	list-style-type: square;
-}
-
-pre, code, .description > div {
-	white-space: pre;
-	font-family: monospace;
-	font-size: 1em;
-}
-
-.description div.comment {
-	background: #EEE;
-	color: black;
-	overflow: auto;
-	padding: 0 0 0 12px;
-	margin: 1em 0 0 0;
-}
-
-.description textarea.baseComment {
-	display: none;
-}
-
-hr {
-	background-color: #DDD;
-	height: 1px;
-	border: 0;
-}
-
-div.clear {
-	clear: both;
-}
-
-/* Titles */
-
-h1, h2, h3, h4, h5 {
-	font-family: Verdana, Geneva, sans-serif;
-	color: #6C6C6C;
-	font-weight: normal;
-}
-
-h1 {
-	font-size: 300%;
-	margin: 0 0 10px 0;
-}
-
-h3 {
-	font-weight: bold;
-}
-
-/* Page display */
-
-body {
-	overflow: hidden;
-	height: 100%;
-}
-
-header {
-}
-
-.page {
-	width: 937px;
-	margin: auto;
-}
-
-.menu {
-	position: fixed;
-	top: 50px;
-	bottom: 2em;
-	width: 250px;
-	overflow-y:	scroll;
-}
-
-.content {
-	position: fixed;
-	top: 50px;
-	bottom: 0em;
-	margin-left: 265px;
-	width: 667px;
-	overflow-y:	scroll;
-	padding-right: 10px;
-}
-
-.content.fullpage {
-	margin-left: 20px;
-	width: 910px;
-}
-
-.content.footed {
-	bottom: 2em;
-}
-
-footer {
-	position: fixed;
-	bottom: 0;
-	width: 100%;
-}
-
-article:hover > .signature .copyButton, .copyButton.zeroclipboard-is-hover {
-	visibility: visible;
-}
-
-.copyButton.zeroclipboard-is-active {
-	border-color: #0D8921;
-}
-
-.copyButton {
-	visibility: hidden;
-	vertical-align: middle;
-	margin: -2px 0px 0px 10px;
-	width: 22px;
-	height: 19px;
-	padding: 1px;
-	cursor: pointer;
-	background: #eee;
-	border: 1px solid #ccc;
-	box-shadow: none;
-}
-
-.copyButton img {
-	width: 16px;
-}
-
-/* Webkit scroll bars */
-
-.menu {
-    overflow-y: hidden;
-}
-
-.menu:hover {
-    overflow-y: scroll;
-}
-
-.menu::-webkit-scrollbar, .content::-webkit-scrollbar {
-    width: 10px;
-}
-
-.menu::-webkit-scrollbar-thumb, .content::-webkit-scrollbar-thumb {
-	background: #CCC;
-	-webkit-box-shadow: inset 1px 1px 0 rgba(0,0,0,0.10),inset 0 -1px 0 rgba(0,0,0,0.07);
-}
-
-.menu::-webkit-scrollbar-thumb:hover, .content::-webkit-scrollbar-thumb:hover {
-	background: #999;
-}
-
-.menu::-webkit-scrollbar-corner, .content::-webkit-scrollbar-corner {
-	background: transparent;
-}
-
-.menu::-webkit-scrollbar-button, .content::-webkit-scrollbar-button {
-	width: 0;
-	height: 0;
-	display: none;
-}
-
-/* Header, Footer */
-
-header nav ul {
-	padding: 0;
-	list-style-type: none;
-	width: 900px;
-	margin: auto;
-}
-
-header nav ul li {
-	display: inline;
-	padding: 3px 6px;
-	margin: auto 5px;
-	color: #999;
-}
-
-header nav ul li a {
-	color: black;
-}
-
-header nav ul li a:hover {
-	color: #0D8921;
-}
-
-footer {
-	text-align: center;
-	padding-bottom: 10px;
-	color: #CCC;
-}
-
-/* Main menu */
-
-header nav.main {
-	background: #E0E0E0 url(../resources/top_back.gif) repeat-x top left;
-	padding: 7px 0;
-}
-
-header nav.main ul li.current {
-	background: #0D8921;
-	color: white;
-}
-
-/* Latteral Menu */
-
-.menu nav {
-	margin: 20px;
-	width: 208px;
-	border: 1px solid #CCC;
-}
-
-.menu nav:first-child {
-	margin-top: 0;
-}
-
-.menu nav h3 {
-	margin: 0;
-	padding: 5px;
-	background: #CCC;
-	font-size: 1em;
-}
-
-.menu nav h4 {
-	font-weight: bold;
-	color: #555555;
-	margin: 10px 0 0 10px;
-	font-size: 12px;
-}
-
-.menu nav h4:last-child {
-	margin-bottom: 5px;
-}
-
-.menu nav ul {
-	margin: 10px;
-	padding: 0;
-	list-style-type: none;
-}
-
-.menu nav ul li {
-	overflow: hidden;
-	color: #CCC;
-}
-
-/* Content */
-
-.content article {
-	color: #6C6C6C;
-	background-repeat: no-repeat;
-	background-position: left 7px;
-	margin: 20px 0;
-	padding: 5px 20px;
-}
-
-.content article h3 {
-	margin: 0;
-	font-weight: bold;
-	color: #333;
-}
-
-.content article.graph {
-	text-align: center;
-}
-
-.content article.modules,
-.content article.classes,
-.content article.properties {
-	float: left;
-	width: 250px;
-	overflow: hidden;
-}
-
-.content article.overview ul,
-.content article.modules ul,
-.content article.classes ul,
-.content article.properties ul {
-	list-style-type: none;
-	padding: 0;
-}
-
-.content article.properties ul ul {
-	padding-left: 10px;
-}
-
-nav ul li span,
-.content article ul li span {
-	color: #CCC;
-	text-align: center;
-	font-family: monospace;
-	margin-right: 5px;
-}
-
-.content article.modules ul code,
-.content article.classes ul code,
-.content article.properties ul code {
-	font-weight: normal;
-}
-
-.content section.summary h2, .content section.summary article{
-	color: #000000;
-}
-
-.content section.summary article h3{
-	font-weight: bold;
-	color: #555;
-}
-
-.content article.highlighted {
-	background-color: #FFF3C2;
-	color: black;
-}
-
-.content .subtitle {
-	color: #6C6C6C;
-}
-
-.content a {
-	color: #0D8921;
-}
-
-.content a:hover {
-	color: #333;
-}
-
-.info {
-	color: #6C6C6C;
-}
-
-.info a {
-	color: #333;
-}
-
-.info a:hover {
-	color: #0D8921;
-}
-
-
-article .info .code {
-	float: right;
-}
-
-.description .inheritance {
-	text-align: right;
-	margin: 2px;
-
-}
-
-.content .concern-doc {
-	border-top: 3px dotted #CCC;
-	padding: 5px 0;
-	color: #999;
-}
-
-.content section.concerns {
-	padding: 10px;
-	border: 1px solid #ccc;
-
-}
-
-.content section.concerns h2 {
-	margin-top: 0;
-}
-
-.content section.concerns ul {
-    list-style-type: none;
-    padding-left: 0;
-    margin: 0;
-}
-
-.content section.concerns li {
-    margin-top: 20px;
-}
-
-.content section.concerns ul ul {
-    padding-left: 20px;
-}
-
-.content section.concerns li li {
-    margin-top: 0;
-}
-
-.content section.methods h3.concern-toplevel {
-	border-top: 3px dotted #CCC;
-	padding-top: 0.83em;
-	color: #999;
-}
-
-.show-code {
-	margin: 0;
-}
-
-/* JS facilities */
-
-input[type=text] {
-	width: 150px;
-	border: 1px solid #CCC;
-	margin-right: 5px;
-	padding: 1px 2px;
-}
-
-input[type=text].notUsed {
-	color: #999;
-	font-style: italic;
-}
-
-nav .filter {
-	text-align: center;
-	padding: 5px;
-}
-
-nav.main input[type=text] {
-	margin: -2px 10px;
-	color: black;
-	font-style: normal;
-}
-
-nav.main form {
-	float: right;
-}
-
-.filter a {
-	color: #0D8921;
-	cursor: pointer;
-	font-family: monospace;
-	margin-right: 5px;
-   font-weight: bold;
-}
-
-.filter a.hidden {
-	color: #999;
-   font-weight: normal;
-}
-
-.filter a:hover {
-	text-decoration: underline;
-}
-
-nav h3 a.fold {
-	margin: 0 5px;
-	color: #999;
-	font-family: monospace;
-	font-weight: bold;
-	font-size: 120%;
-	cursor: pointer;
-}
-
-.hide {
-	overflow-y: hidden;
-	height: 0;
-}
-
-/* Icons */
-.type.public, .interface.public, .abstract.class.public { background-image: url('../resources/icons/vtype_public.png')}
-.type.protected, .interface.protected, .abstract.class.protected { background-image: url('../resources/icons/vtype_protected.png')}
-.type.private, .interface.private, .abstract.class.private { background-image: url('../resources/icons/vtype_private.png')}
-.init.public, .enum.public { background-image: url('../resources/icons/const_public.png')}
-.init.protected, .enum.protected { background-image: url('../resources/icons/const_protected.png')}
-.init.private, .enum.private { background-image: url('../resources/icons/const_private.png')}
-.fun.public, .class.public, .extern.public { background-image: url('../resources/icons/meth_public.png')}
-.fun.protected, .class.protected, .extern.protected { background-image: url('../resources/icons/meth_protected.png')}
-.fun.private, .class.private, .extern.private { background-image: url('../resources/icons/meth_private.png')}
-
-/* Quick Search */
-
-#search {
-	width: 300px;
-}
-
-#searchTable {
-	background-color: #FFFFFF;
-	border: 1px solid #E0E0E0;
-	border-spacing: 0px;
-	z-index: 10; /* the menu must be over the rest of the page. */
-}
-
-#searchTable .activeSearchResult {
-	cursor: pointer;
-	background: #EEE;
-}
-
-#searchTable td {
-	white-space: nowrap;
-	overflow: hidden;
-	line-height: 22px;
-	padding: 2px;
-	width: 25%;
-}
-
-#searchTable td.entryInfo {
-	color: #0D8921;
-	font-size: small;
-	width: 75%;
-	text-align: right;
-}
-
-#searchTable tr.overflow td {
-	text-align: center;
-	background-color: #E0E0E0;
-}
-<<<<<<< HEAD
-
-
-=======
-
-/* New comments style */
-
-.content .nitdoc {
-  background: #F7F7F7;
-  padding: 5px;
-  color: black;
-  overflow: auto;
-}
-
-.content .nitdoc pre {
-  background: #EEE;
-  border-radius: 8px;
-}
-
-.content .nitdoc code {
-  background: #DDD;
-  padding: 0 1px;
-  border-radius: 5px;
-}
-
-.rawcode {
-}
-
-.nitcode a { color: inherit; text-decoration: inherit; } /* hide links */
-.nitcode a:hover { text-decoration: underline; } /* underline links */
-.nitcode span[title]:hover { text-decoration: underline; } /* underline titles */
-/* lexical raw tokens. independent of usage or semantic: */
-.nitcode .nc_c { color: gray; font-style: italic; } /* comment */
-.nitcode .nc_d { color: #3D8127; font-style: italic; } /* documentation comments */
-.nitcode .nc_k { font-weight: bold; } /* keyword */
-.nitcode .nc_o {} /* operator */
-.nitcode .nc_i {} /* standard identifier */
-.nitcode .nc_t { color: #445588; font-weight: bold; } /* type/class identifier */
-.nitcode .nc_a { color: #445588; font-style: italic; } /* old style attribute identifier */
-.nitcode .nc_l { color: #009999; } /* char and number literal */
-.nitcode .nc_s { color: #8F1546; } /* string literal */
-/* syntactic token usage. added because of their position in the AST */
-.nitcode .nc_ast { color: blue; } /* assert label */
-.nitcode .nc_la { color: blue; } /* break/continue label */
-.nitcode .nc_m { color: #445588; } /* module name */
-/* syntactic groups */
-.nitcode .nc_def { font-weight: bold; color: blue; } /* name used in a definition */
-  .nitcode .nc_def.nc_a { color: blue; } /* name used in a attribute definition */
-  .nitcode .nc_def.nc_t { color: blue; } /* name used in a class or vt definition */
-.nitcode .nc_ss { color: #9E6BEB; } /* superstrings */
-.nitcode .nc_cdef {} /* A whole class definition */
-.nitcode .nc_pdef {} /* A whole property definition */
-/* semantic token usage */
-.nitcode .nc_v { font-style: italic; } /* local variable or parameter */
-.nitcode .nc_vt { font-style: italic; } /* virtual type or formal type */
-
-.nitcode .nc_error { border: 1px red solid;} /* not used */
-
->>>>>>> d94eceaa
+/* General */
+
+body {
+	margin: 0;
+	font: 14px "Helvetica Neue", Helvetica, Tahoma, sans-serif;
+}
+
+a {
+	color: #333;
+	text-decoration: none;
+}
+
+a:hover {
+	color: #0D8921;
+}
+
+ul {
+	list-style-type: square;
+}
+
+pre, code, .description > div {
+	white-space: pre;
+	font-family: monospace;
+	font-size: 1em;
+}
+
+.description div.comment {
+	background: #EEE;
+	color: black;
+	overflow: auto;
+	padding: 0 0 0 12px;
+	margin: 1em 0 0 0;
+}
+
+.description textarea.baseComment {
+	display: none;
+}
+
+hr {
+	background-color: #DDD;
+	height: 1px;
+	border: 0;
+}
+
+div.clear {
+	clear: both;
+}
+
+/* Titles */
+
+h1, h2, h3, h4, h5 {
+	font-family: Verdana, Geneva, sans-serif;
+	color: #6C6C6C;
+	font-weight: normal;
+}
+
+h1 {
+	font-size: 300%;
+	margin: 0 0 10px 0;
+}
+
+h3 {
+	font-weight: bold;
+}
+
+/* Page display */
+
+body {
+	overflow: hidden;
+	height: 100%;
+}
+
+header {
+}
+
+.page {
+	width: 937px;
+	margin: auto;
+}
+
+.menu {
+	position: fixed;
+	top: 50px;
+	bottom: 2em;
+	width: 250px;
+	overflow-y:	scroll;
+}
+
+.content {
+	position: fixed;
+	top: 50px;
+	bottom: 0em;
+	margin-left: 265px;
+	width: 667px;
+	overflow-y:	scroll;
+	padding-right: 10px;
+}
+
+.content.fullpage {
+	margin-left: 20px;
+	width: 910px;
+}
+
+.content.footed {
+	bottom: 2em;
+}
+
+footer {
+	position: fixed;
+	bottom: 0;
+	width: 100%;
+}
+
+article:hover > .signature .copyButton, .copyButton.zeroclipboard-is-hover {
+	visibility: visible;
+}
+
+.copyButton.zeroclipboard-is-active {
+	border-color: #0D8921;
+}
+
+.copyButton {
+	visibility: hidden;
+	vertical-align: middle;
+	margin: -2px 0px 0px 10px;
+	width: 22px;
+	height: 19px;
+	padding: 1px;
+	cursor: pointer;
+	background: #eee;
+	border: 1px solid #ccc;
+	box-shadow: none;
+}
+
+.copyButton img {
+	width: 16px;
+}
+
+/* Webkit scroll bars */
+
+.menu {
+    overflow-y: hidden;
+}
+
+.menu:hover {
+    overflow-y: scroll;
+}
+
+.menu::-webkit-scrollbar, .content::-webkit-scrollbar {
+    width: 10px;
+}
+
+.menu::-webkit-scrollbar-thumb, .content::-webkit-scrollbar-thumb {
+	background: #CCC;
+	-webkit-box-shadow: inset 1px 1px 0 rgba(0,0,0,0.10),inset 0 -1px 0 rgba(0,0,0,0.07);
+}
+
+.menu::-webkit-scrollbar-thumb:hover, .content::-webkit-scrollbar-thumb:hover {
+	background: #999;
+}
+
+.menu::-webkit-scrollbar-corner, .content::-webkit-scrollbar-corner {
+	background: transparent;
+}
+
+.menu::-webkit-scrollbar-button, .content::-webkit-scrollbar-button {
+	width: 0;
+	height: 0;
+	display: none;
+}
+
+/* Header, Footer */
+
+header nav ul {
+	padding: 0;
+	list-style-type: none;
+	width: 900px;
+	margin: auto;
+}
+
+header nav ul li {
+	display: inline;
+	padding: 3px 6px;
+	margin: auto 5px;
+	color: #999;
+}
+
+header nav ul li a {
+	color: black;
+}
+
+header nav ul li a:hover {
+	color: #0D8921;
+}
+
+footer {
+	text-align: center;
+	padding-bottom: 10px;
+	color: #CCC;
+}
+
+/* Main menu */
+
+header nav.main {
+	background: #E0E0E0 url(../resources/top_back.gif) repeat-x top left;
+	padding: 7px 0;
+}
+
+header nav.main ul li.current {
+	background: #0D8921;
+	color: white;
+}
+
+/* Latteral Menu */
+
+.menu nav {
+	margin: 20px;
+	width: 208px;
+	border: 1px solid #CCC;
+}
+
+.menu nav:first-child {
+	margin-top: 0;
+}
+
+.menu nav h3 {
+	margin: 0;
+	padding: 5px;
+	background: #CCC;
+	font-size: 1em;
+}
+
+.menu nav h4 {
+	font-weight: bold;
+	color: #555555;
+	margin: 10px 0 0 10px;
+	font-size: 12px;
+}
+
+.menu nav h4:last-child {
+	margin-bottom: 5px;
+}
+
+.menu nav ul {
+	margin: 10px;
+	padding: 0;
+	list-style-type: none;
+}
+
+.menu nav ul li {
+	overflow: hidden;
+	color: #CCC;
+}
+
+/* Content */
+
+.content article {
+	color: #6C6C6C;
+	background-repeat: no-repeat;
+	background-position: left 7px;
+	margin: 20px 0;
+	padding: 5px 20px;
+}
+
+.content article h3 {
+	margin: 0;
+	font-weight: bold;
+	color: #333;
+}
+
+.content article.graph {
+	text-align: center;
+}
+
+.content article.modules,
+.content article.classes,
+.content article.properties {
+	float: left;
+	width: 250px;
+	overflow: hidden;
+}
+
+.content article.overview ul,
+.content article.modules ul,
+.content article.classes ul,
+.content article.properties ul {
+	list-style-type: none;
+	padding: 0;
+}
+
+.content article.properties ul ul {
+	padding-left: 10px;
+}
+
+nav ul li span,
+.content article ul li span {
+	color: #CCC;
+	text-align: center;
+	font-family: monospace;
+	margin-right: 5px;
+}
+
+.content article.modules ul code,
+.content article.classes ul code,
+.content article.properties ul code {
+	font-weight: normal;
+}
+
+.content section.summary h2, .content section.summary article{
+	color: #000000;
+}
+
+.content section.summary article h3{
+	font-weight: bold;
+	color: #555;
+}
+
+.content article.highlighted {
+	background-color: #FFF3C2;
+	color: black;
+}
+
+.content .subtitle {
+	color: #6C6C6C;
+}
+
+.content a {
+	color: #0D8921;
+}
+
+.content a:hover {
+	color: #333;
+}
+
+.info {
+	color: #6C6C6C;
+}
+
+.info a {
+	color: #333;
+}
+
+.info a:hover {
+	color: #0D8921;
+}
+
+
+article .info .code {
+	float: right;
+}
+
+.description .inheritance {
+	text-align: right;
+	margin: 2px;
+
+}
+
+.content .concern-doc {
+	border-bottom: 1px dashed #CCC;
+	padding: 5px 0;
+	color: #6C6C6C;
+}
+
+.content section.concerns {
+	padding: 10px;
+	border: 1px solid #ccc;
+
+}
+
+.content section.concerns h2 {
+	margin-top: 0;
+}
+
+.content section.concerns ul {
+    list-style-type: none;
+    padding-left: 0;
+    margin: 0;
+}
+
+.content section.concerns li {
+    margin-top: 20px;
+}
+
+.content section.concerns ul ul {
+    padding-left: 20px;
+}
+
+.content section.concerns li li {
+    margin-top: 0;
+}
+
+.content section.methods h3.concern-toplevel {
+	padding: 10px;
+	border: 1px solid #ccc;
+	color: #6C6C6C;
+}
+
+.show-code {
+	margin: 0;
+}
+
+/* JS facilities */
+
+input[type=text] {
+	width: 150px;
+	border: 1px solid #CCC;
+	margin-right: 5px;
+	padding: 1px 2px;
+}
+
+input[type=text].notUsed {
+	color: #999;
+	font-style: italic;
+}
+
+nav .filter {
+	text-align: center;
+	padding: 5px;
+}
+
+nav.main input[type=text] {
+	margin: -2px 10px;
+	color: black;
+	font-style: normal;
+}
+
+nav.main form {
+	float: right;
+}
+
+.filter a {
+	color: #0D8921;
+	cursor: pointer;
+	font-family: monospace;
+	margin-right: 5px;
+   font-weight: bold;
+}
+
+.filter a.hidden {
+	color: #999;
+   font-weight: normal;
+}
+
+.filter a:hover {
+	text-decoration: underline;
+}
+
+nav h3 a.fold {
+	margin: 0 5px;
+	color: #999;
+	font-family: monospace;
+	font-weight: bold;
+	font-size: 120%;
+	cursor: pointer;
+}
+
+.hide {
+	overflow-y: hidden;
+	height: 0;
+}
+
+/* Icons */
+.type.public, .interface.public, .abstract.class.public { background-image: url('../resources/icons/vtype_public.png')}
+.type.protected, .interface.protected, .abstract.class.protected { background-image: url('../resources/icons/vtype_protected.png')}
+.type.private, .interface.private, .abstract.class.private { background-image: url('../resources/icons/vtype_private.png')}
+.init.public, .enum.public { background-image: url('../resources/icons/const_public.png')}
+.init.protected, .enum.protected { background-image: url('../resources/icons/const_protected.png')}
+.init.private, .enum.private { background-image: url('../resources/icons/const_private.png')}
+.fun.public, .class.public, .extern.public { background-image: url('../resources/icons/meth_public.png')}
+.fun.protected, .class.protected, .extern.protected { background-image: url('../resources/icons/meth_protected.png')}
+.fun.private, .class.private, .extern.private { background-image: url('../resources/icons/meth_private.png')}
+
+/* Quick Search */
+
+#search {
+	width: 300px;
+}
+
+#searchTable {
+	background-color: #FFFFFF;
+	border: 1px solid #E0E0E0;
+	border-spacing: 0px;
+	z-index: 10; /* the menu must be over the rest of the page. */
+}
+
+#searchTable .activeSearchResult {
+	cursor: pointer;
+	background: #EEE;
+}
+
+#searchTable td {
+	white-space: nowrap;
+	overflow: hidden;
+	line-height: 22px;
+	padding: 2px;
+	width: 25%;
+}
+
+#searchTable td.entryInfo {
+	color: #0D8921;
+	font-size: small;
+	width: 75%;
+	text-align: right;
+}
+
+#searchTable tr.overflow td {
+	text-align: center;
+	background-color: #E0E0E0;
+}
+
+/* New comments style */
+
+.content .nitdoc {
+  background: #F7F7F7;
+  padding: 5px;
+  color: black;
+  overflow: auto;
+}
+
+.content .nitdoc pre {
+  background: #EEE;
+}
+
+.content .nitdoc code {
+  background: #DDD;
+  padding: 0 1px;
+}
+
+.rawcode {
+}
+
+.nitcode a { color: inherit; text-decoration: inherit; } /* hide links */
+.nitcode a:hover { text-decoration: underline; } /* underline links */
+.nitcode span[title]:hover { text-decoration: underline; } /* underline titles */
+/* lexical raw tokens. independent of usage or semantic: */
+.nitcode .nc_c { color: gray; font-style: italic; } /* comment */
+.nitcode .nc_d { color: #3D8127; font-style: italic; } /* documentation comments */
+.nitcode .nc_k { font-weight: bold; } /* keyword */
+.nitcode .nc_o {} /* operator */
+.nitcode .nc_i {} /* standard identifier */
+.nitcode .nc_t { color: #445588; font-weight: bold; } /* type/class identifier */
+.nitcode .nc_a { color: #445588; font-style: italic; } /* old style attribute identifier */
+.nitcode .nc_l { color: #009999; } /* char and number literal */
+.nitcode .nc_s { color: #8F1546; } /* string literal */
+/* syntactic token usage. added because of their position in the AST */
+.nitcode .nc_ast { color: blue; } /* assert label */
+.nitcode .nc_la { color: blue; } /* break/continue label */
+.nitcode .nc_m { color: #445588; } /* module name */
+/* syntactic groups */
+.nitcode .nc_def { font-weight: bold; color: blue; } /* name used in a definition */
+.nitcode .nc_def.nc_a { color: blue; } /* name used in a attribute definition */
+.nitcode .nc_def.nc_t { color: blue; } /* name used in a class or vt definition */
+.nitcode .nc_ss { color: #9E6BEB; } /* superstrings */
+.nitcode .nc_cdef {} /* A whole class definition */
+.nitcode .nc_pdef {} /* A whole property definition */
+/* semantic token usage */
+.nitcode .nc_v { font-style: italic; } /* local variable or parameter */
+.nitcode .nc_vt { font-style: italic; } /* virtual type or formal type */
+
+.nitcode .nc_error { border: 1px red solid;} /* not used */
+