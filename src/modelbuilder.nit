--- conflicted
+++ resolved
@@ -587,13 +587,9 @@
 		return nmodule
 	end
 
-<<<<<<< HEAD
 	# Injection of a new module without source.
 	# Used by the interpreted
-	fun load_rt_module(parent: MModule, nmodule: AModule, mod_name: String): nullable AModule
-=======
 	fun load_rt_module(parent: nullable MModule, nmodule: AModule, mod_name: String): nullable AModule
->>>>>>> f5865550
 	do
 		# Create the module
 
