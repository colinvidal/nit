# This file is part of NIT ( http://www.nitlanguage.org ).
#
# Copyright 2012 Jean Privat <jean@pryen.org>
#
# Licensed under the Apache License, Version 2.0 (the "License");
# you may not use this file except in compliance with the License.
# You may obtain a copy of the License at
#
#     http://www.apache.org/licenses/LICENSE-2.0
#
# Unless required by applicable law or agreed to in writing, software
# distributed under the License is distributed on an "AS IS" BASIS,
# WITHOUT WARRANTIES OR CONDITIONS OF ANY KIND, either express or implied.
# See the License for the specific language governing permissions and
# limitations under the License.

# Global compilation of a Nit program
#
# Techniques used are:
#   * heterogeneous generics
#   * customization
#   * switch dispatch
#   * inlining
module global_compiler

import literal
import typing
import auto_super_init
import rapid_type_analysis

redef class ToolContext
	# --output
	var opt_output: OptionString = new OptionString("Output file", "-o", "--output")

	# --no-cc
	var opt_no_cc: OptionBool = new OptionBool("Do not invoke C compiler", "--no-cc")

	# --hardening
	var opt_hardening: OptionBool = new OptionBool("Generate contracts in the C code against bugs in the compiler", "--hardening")

	redef init
	do
		super
		self.option_context.add_option(self.opt_output, self.opt_no_cc, self.opt_hardening)
	end
end

redef class ModelBuilder
	fun run_global_compiler(mainmodule: MModule, runtime_type_analysis: RapidTypeAnalysis)
	do
		var time0 = get_time
		self.toolcontext.info("*** COMPILING TO C ***", 1)

		var compiler = new GlobalCompiler(mainmodule, runtime_type_analysis, self)
		var v = new GlobalCompilerVisitor(compiler)

		v.add_decl("#include <stdlib.h>")
		v.add_decl("#include <stdio.h>")
		v.add_decl("#include <string.h>")

		# TODO: Better way to activate the GC
		v.add_decl("#include <gc/gc.h>")
		#v.add_decl("#define GC_MALLOC(x) calloc(1, (x))")

		# Declare structure for each live type

		v.add_decl("typedef struct \{int classid;\} val;")
		for t in runtime_type_analysis.live_types do
			compiler.declare_runtimeclass(v, t)
		end

		v.add_decl("extern int glob_argc;")
		v.add_decl("extern char **glob_argv;")
		v.add_decl("extern val *glob_sys;")

		# Class names (for the class_name and output_class_name methods)

		v.add_decl("extern const char const * class_names[];")
		v.add("const char const * class_names[] = \{")
		for t in runtime_type_analysis.live_types do
			v.add("\"{t}\", /* {compiler.classid(t)} */")
		end
		v.add("\};")
		compiler.header = v

		# Init instance code (allocate and init-arguments)

		for t in runtime_type_analysis.live_types do
			if t.ctype != "val*" then continue
			compiler.generate_init_instance(t)
		end

		# The main function of the C

		v = new GlobalCompilerVisitor(compiler)
		v.add_decl("int glob_argc;")
		v.add_decl("char **glob_argv;")
		v.add_decl("val *glob_sys;")
		v.add_decl("int main(int argc, char** argv) \{")
		v.add("glob_argc = argc; glob_argv = argv;")
		var main_type = mainmodule.sys_type
		if main_type == null then return # Nothing to compile
		var glob_sys = v.init_instance(main_type)
		v.add("glob_sys = {glob_sys};")
		var main_init = mainmodule.try_get_primitive_method("init", main_type)
		if main_init != null then
			v.send(main_init, [glob_sys])
		end
		var main_method = mainmodule.try_get_primitive_method("main", main_type)
		if main_method != null then
			v.send(main_method, [glob_sys])
		end
		v.add("\}")

		# Compile until all runtime_functions are visited

		while not compiler.todos.is_empty do
			var m = compiler.todos.shift
			self.toolcontext.info("Compile {m.mmethoddef} for {m.recv} ({compiler.seen.length-compiler.todos.length}/{compiler.seen.length})", 3)
			m.mmethoddef.compile_to_c(compiler, self, m.recv)
		end
		self.toolcontext.info("Total methods to compile to C: {compiler.visitors.length}", 2)

		# Generate the .h and .c files

		var outname = self.toolcontext.opt_output.value
		if outname == null then
			outname = "{mainmodule.name}.bin"
		end

		var hfilename = ".nit_compile/{mainmodule.name}.1.h"
		var h = new OFStream.open(hfilename)
		for l in compiler.header.decl_lines do
			h.write l
			h.write "\n"
		end
		h.close

		var cfiles = new Array[String]

		var file: nullable OFStream = null
		var count = 0

		".nit_compile".mkdir
		var i = 0
		for vis in compiler.visitors do
			count += vis.lines.length
			if file == null or count > 10000 then
				i += 1
				if file != null then file.close
				var cfilename = ".nit_compile/{mainmodule.name}.{i}.c"
				cfiles.add(cfilename)
				file = new OFStream.open(cfilename)
				file.write "#include \"{mainmodule.name}.1.h\"\n"
				count = vis.lines.length
			end
			if vis != compiler.header then
				for l in vis.decl_lines do
					file.write l
					file.write "\n"
				end
			end
			for l in vis.lines do
				file.write l
				file.write "\n"
			end
		end
		if file != null then file.close

		self.toolcontext.info("Total C source files to compile: {cfiles.length}", 2)

		# Generate the Makefile

		var makename = ".nit_compile/{mainmodule.name}.mk"
		var makefile = new OFStream.open(makename)

		makefile.write("CC = ccache cc\nCFLAGS = -g -O2\nLDFLAGS ?= \nLDLIBS  ?= -lm -lgc\n\n")
		makefile.write("all: {outname}\n\n")

		var ofiles = new Array[String]
		for f in cfiles do
			var o = f.strip_extension(".c") + ".o"
			makefile.write("{o}: {f}\n\t$(CC) $(CFLAGS) -I .nit_compile -I ../clib -c -o {o} {f}\n\n")
			ofiles.add(o)
		end

		makefile.write("{outname}: {ofiles.join(" ")} {compiler.extern_bodies.join(" ")}\n\t$(CC) -Wl,--warn-unresolved-symbols $(CFLAGS) $(LDFLAGS) $(LDLIBS) -I .nit_compile -I ../clib -o {outname} {ofiles.join(" ")} {compiler.extern_bodies.join(" ")}\n\n")
		makefile.close
		self.toolcontext.info("Generated makefile: {makename}", 2)

		var time1 = get_time
		self.toolcontext.info("*** END COMPILING TO C: {time1-time0} ***", 2)

		# Execute the Makefile

		if self.toolcontext.opt_no_cc.value then return

		time0 = time1
		self.toolcontext.info("*** COMPILING C ***", 1)
		self.toolcontext.info("make -f {makename} -j 4", 2)

		var res
		if self.toolcontext.verbose_level >= 3 then
			res = sys.system("make -f {makename} -j 4 2>&1")
		else
			res = sys.system("make -f {makename} -j 4 2>&1 >/dev/null")
		end
		if res != 0 then
			toolcontext.error(null, "make failed! Error code: {res}.")
		end

		time1 = get_time
		self.toolcontext.info("*** END COMPILING C: {time1-time0} ***", 2)
	end
end

# Singleton that store the knowledge about the compilation process
private class GlobalCompiler
	# The main module of the program
	var mainmodule: MModule

	# The result of the RTA (used to know live types and methods)
	var runtime_type_analysis: RapidTypeAnalysis

	# The modeulbuilder used to know the model and the AST
	var modelbuilder: ModelBuilder

	# Is hardening asked (see --hardening)
	fun hardening: Bool do return self.modelbuilder.toolcontext.opt_hardening.value

	init(mainmodule: MModule, runtime_type_analysis: RapidTypeAnalysis, modelbuilder: ModelBuilder)
	do
		self.mainmodule = mainmodule
		self.runtime_type_analysis = runtime_type_analysis
		self.modelbuilder = modelbuilder
		self.live_primitive_types = new Array[MClassType]
		for t in runtime_type_analysis.live_types do
			if t.ctype != "val*" then
				self.live_primitive_types.add(t)
			end
		end
	end

	# Subset of runtime_type_analysis.live_types that contains only primitive types
	var live_primitive_types: Array[MClassType]

	# runtime_functions that need to be compiled
	private var todos: List[RuntimeFunction] = new List[RuntimeFunction]

	# runtime_functions already seen (todo or done)
	private var seen: HashSet[RuntimeFunction] = new HashSet[RuntimeFunction]
	fun todo(m: RuntimeFunction)
	do
		if seen.has(m) then return
		todos.add(m)
		seen.add(m)
	end

	# Where global declaration are stored (the main .h)
	#
	# FIXME: should not be a vistor but just somewhere to store lines
	# FIXME: should not have a global .h since its does no helps recompilation
	var header: nullable GlobalCompilerVisitor = null

	# The list of all associated visitors
	# Used to generate .c files
	private var visitors: List[GlobalCompilerVisitor] = new List[GlobalCompilerVisitor]

	# List of additional .c files required to compile (native interface)
	var extern_bodies = new ArraySet[String]

	# Return the C symbol associated to a live type runtime
	# REQUIRE: self.runtime_type_analysis.live_types.has(mtype)
	fun classid(mtype: MClassType): String
	do
		if self.classids.has_key(mtype) then
			return self.classids[mtype]
		end
		print "No classid for {mtype}"
		abort
	end

	# Cache for classid (computed by declare_runtimeclass)
	private var classids: HashMap[MClassType, String] = new HashMap[MClassType, String]

	# Declare C structures and identifiers for a runtime class
	fun declare_runtimeclass(v: GlobalCompilerVisitor, mtype: MClassType)
	do
		assert self.runtime_type_analysis.live_types.has(mtype)
		v.add_decl("/* runtime class {mtype} */")
		var idnum = classids.length
		var idname = "ID_" + mtype.c_name
		self.classids[mtype] = idname
		v.add_decl("#define {idname} {idnum} /* {mtype} */")
		v.add_decl("struct {mtype.c_name} \{")
		v.add_decl("int classid; /* must be {idname} */")
		if mtype.ctype != "val*" then
			v.add_decl("{mtype.ctype} value;")
		end
		for cd in mtype.collect_mclassdefs(self.mainmodule) do
			for p in cd.intro_mproperties do
				if not p isa MAttribute then continue
				var t = p.intro.static_mtype.as(not null)
				t = t.anchor_to(self.mainmodule, mtype)
				v.add_decl("{t.ctype} {p.intro.c_name}; /* {p}: {t} */")
			end
		end
		v.add_decl("\};")
	end

	# Generate the init-instance of a live type (allocate + init-instance)
	fun generate_init_instance(mtype: MClassType)
	do
		assert self.runtime_type_analysis.live_types.has(mtype)
		assert mtype.ctype == "val*"
		var v = new GlobalCompilerVisitor(self)

		self.header.add_decl("{mtype.ctype} NEW_{mtype.c_name}(void);")
		v.add_decl("/* allocate {mtype} */")
		v.add_decl("{mtype.ctype} NEW_{mtype.c_name}(void) \{")
		var res = v.new_var(mtype)
		res.is_exact = true
		v.add("{res} = GC_MALLOC(sizeof(struct {mtype.c_name}));")
		v.add("{res}->classid = {self.classid(mtype)};")

		for cd in mtype.collect_mclassdefs(self.mainmodule)
		do
			var n = self.modelbuilder.mclassdef2nclassdef[cd]
			for npropdef in n.n_propdefs do
				if npropdef isa AAttrPropdef then
					npropdef.init_expr(v, res)
				end
			end
		end
		v.add("return {res};")
		v.add("\}")
	end

	# look for a needed .h and .c file for a given .nit source-file
	# FIXME: bad API, parameter should be a MModule, not its source-file
	fun add_extern(file: String)
	do
		file = file.strip_extension(".nit")
		var tryfile = file + ".nit.h"
		if tryfile.file_exists then
			self.header.add_decl("#include \"{"..".join_path(tryfile)}\"")
		end
		tryfile = file + "_nit.h"
		if tryfile.file_exists then
			self.header.add_decl("#include \"{"..".join_path(tryfile)}\"")
		end
		tryfile = file + ".nit.c"
		if tryfile.file_exists then
			self.extern_bodies.add(tryfile)
		end
		tryfile = file + "_nit.c"
		if tryfile.file_exists then
			self.extern_bodies.add(tryfile)
		end
		#(new OFStream.open("{file.basename("")}._nitni.h")).close
	end
end

redef class String
	# Mangle a string to be a unique valid C identifier
	fun to_cmangle: String
	do
		var res = new Buffer
		var underscore = false
		for c in self do
			if (c >= 'a' and c <= 'z') or (c >='A' and c <= 'Z') then
				res.add(c)
				underscore = false
				continue
			end
			if underscore then
				res.append('_'.ascii.to_s)
				res.add('d')
			end
			if c >= '0' and c <= '9' then
				res.add(c)
				underscore = false
			else if c == '_' then
				res.add(c)
				underscore = true
			else
				res.add('_')
				res.append(c.ascii.to_s)
				res.add('d')
				underscore = false
			end
		end
		return res.to_s
	end

	# Escape " \ ' and non printable characters for literal C strings or characters
	fun escape_to_c: String
	do
		var b = new Buffer
		for c in self do
			if c == '\n' then
				b.append("\\n")
			else if c == '\0' then
				b.append("\\0")
			else if c == '"' then
				b.append("\\\"")
			else if c == '\'' then
				b.append("\\\'")
			else if c == '\\' then
				b.append("\\\\")
			else if c.ascii < 32 then
				b.append("\\{c.ascii.to_base(8, false)}")
			else
				b.add(c)
			end
		end
		return b.to_s
	end
end

redef class MType
	# Return the C type associated to a given Nit static type
	fun ctype: String
	do
		return "val*"
	end

	# Return the name of the C structure associated to a Nit live type
	# FIXME: move to GlobalCompiler so we can check that self is a live type
	fun c_name: String is abstract
	private var c_name_cache: nullable String
end

redef class MClassType
	redef fun c_name
	do
		var res = self.c_name_cache
		if res != null then return res
		res = "{mclass.intro_mmodule.name.to_cmangle}__{mclass.name.to_cmangle}"
		self.c_name_cache = res
		return res
	end

	redef fun ctype: String
	do
		if mclass.name == "Int" then
			return "long"
		else if mclass.name == "Bool" then
			return "short int"
		else if mclass.name == "Char" then
			return "char"
		else if mclass.name == "Float" then
			return "double"
		else if mclass.name == "NativeString" then
			return "char*"
		else if mclass.name == "NativeArray" then
			assert self isa MGenericType
			return "{self.arguments.first.ctype}*"
		else if mclass.kind == extern_kind then
			return "void*"
		else
			return "val*"
		end
	end
end

redef class MGenericType
	redef fun c_name
	do
		var res = self.c_name_cache
		if res != null then return res
		res = super
		for t in self.arguments do
			res = res + t.c_name
		end
		self.c_name_cache = res
		return res
	end
end

redef class MNullableType
	redef fun c_name
	do
		var res = self.c_name_cache
		if res != null then return res
		res = "nullable_{self.mtype.c_name}"
		self.c_name_cache = res
		return res
	end
end

# A C function associated to a Nit method
# Because of customization, a given Nit method can be compiler more that once
private class RuntimeFunction
	# The associated Nit method
	var mmethoddef: MMethodDef

	# The considered reciever
	# (usually is a live type but no strong guarantee)
	var recv: MClassType

	# The mangled c name of the runtime_function
	fun c_name: String
	do
		var res = self.c_name_cache
		if res != null then return res
		if self.mmethoddef.mclassdef.bound_mtype == self.recv then
			res = self.mmethoddef.c_name
		else
			res = "{mmethoddef.c_name}__{recv.c_name}"
		end
		self.c_name_cache = res
		return res
	end

	private var c_name_cache: nullable String = null

	redef fun ==(o)
	# used in the compiler worklist
	do
		if not o isa RuntimeFunction then return false
		if self.mmethoddef != o.mmethoddef then return false
		if self.recv != o.recv then return false
		return true
	end

	redef fun hash
	# used in the compiler work-list
	do
		var res = self.mmethoddef.hash + self.recv.hash
		return res
	end

	redef fun to_s
	do
		if self.mmethoddef.mclassdef.bound_mtype == self.recv then
			return self.mmethoddef.to_s
		else
			return "{self.mmethoddef}@{self.recv}"
		end
	end

	# Implements a call of the runtime_function
	# May inline the body
	fun call(v: GlobalCompilerVisitor, arguments: Array[RuntimeVariable]): nullable RuntimeVariable
	do
		var ret = self.mmethoddef.msignature.return_mtype
		if self.mmethoddef.mproperty.is_new then
			ret = arguments.first.mtype
		end
		if ret != null then
			ret = v.resolve_for(ret, arguments.first)
		end
		if self.mmethoddef.can_inline(v) then
			var frame = new Frame(v, self.mmethoddef, self.recv, arguments)
			frame.returnlabel = v.get_name("RET_LABEL")
			if ret != null then
				frame.returnvar = v.new_var(ret)
			end
			var old_frame = v.frame
			v.frame = frame
			v.add("\{ /* Inline {self} ({arguments.join(",")}) */")
			self.mmethoddef.compile_inside_to_c(v, arguments)
			v.add("{frame.returnlabel.as(not null)}:(void)0;")
			v.add("\}")
			v.frame = old_frame
			return frame.returnvar
		end
		v.adapt_signature(self.mmethoddef, arguments)
		v.compiler.todo(self)
		if ret == null then
			v.add("{self.c_name}({arguments.join(",")});")
			return null
		else
			var res = v.new_var(ret)
			v.add("{res} = {self.c_name}({arguments.join(",")});")
			return res
		end
	end
end

# A runtime variable hold a runtime value in C
# Runtime variables are associated to local variables and intermediate results
private class RuntimeVariable
	# The name of the variable in the C code
	var name: String

	# The static type of the variable (as declard in C)
	var mtype: MType

	# The current casted type of the variable (as known in Nit)
	var mcasttype: MType

	# If the variable exaclty a mcasttype?
	# false (usual value) means that the variable is a mcasttype or a subtype.
	var is_exact: Bool = false

	redef fun to_s do return name

	redef fun inspect
	do
		var exact_str
		if self.is_exact then
			exact_str = " exact"
		else
			exact_str = ""
		end
		var type_str
		if self.mtype == self.mcasttype then
			type_str = "{mtype}{exact_str}"
		else
			type_str = "{mtype}({mcasttype}{exact_str})"
		end
		return "<{name}:{type_str}>"
	end
end

# Visit the AST to generate the C code.
# Because of inlining, a visitor can visit more than one property.
private class GlobalCompilerVisitor
	# The associated compiler
	var compiler: GlobalCompiler

	init(compiler: GlobalCompiler)
	do
		self.compiler = compiler
		compiler.visitors.add(self)
	end

	# Alias for self.compiler.mainmodule.object_type
	fun object_type: MClassType do return self.compiler.mainmodule.object_type

	# Alias for self.compiler.mainmodule.bool_type
	fun bool_type: MClassType do return self.compiler.mainmodule.bool_type

	# Force to get the primitive class named `name' or abort
	fun get_class(name: String): MClass
	do
		return self.compiler.mainmodule.get_primitive_class(name)
	end

	# Force to get the primitive property named `name' in the instance `recv' or abort
	fun get_property(name: String, recv: MType): MMethod
	do
		return self.compiler.mainmodule.force_get_primitive_method(name, recv)
	end

	# The current Frame
	var frame: nullable Frame

	# Anchor a type to the main module and the current receiver
	fun anchor(mtype: MType): MType
	do
		if not mtype.need_anchor then return mtype
		#debug("anchor {mtype} to {self.reciever.as(not null)}:{self.reciever.mtype}")
		return mtype.anchor_to(self.compiler.mainmodule, self.frame.receiver)
	end

	# Add a line in the main part of the generated C
	fun add(s: String)
	do
		self.lines.add(s)
	end

	# Add a line in the
	# (used for local or global declaration)
	fun add_decl(s: String)
	do
		self.decl_lines.add(s)
	end

	private var lines: List[String] = new List[String]
	private var decl_lines: List[String] = new List[String]

	# The current visited AST node
	var current_node: nullable AExpr = null

	# Compile an expression an return its
	fun expr(nexpr: AExpr, mtype: nullable MType): RuntimeVariable
	do
		var old = self.current_node
		self.current_node = nexpr
		var res = nexpr.expr(self).as(not null)
		if mtype != null then
			mtype = self.anchor(mtype)
			res = self.autobox(res, mtype)
		end
		self.current_node = old
		return res
	end

	# Unsafely cast a value to a new type
	# ENSURE: return.name == value.name
	fun autoadapt(value: RuntimeVariable, mtype: MType): RuntimeVariable
	do
		mtype = self.anchor(mtype)
		if value.mtype.is_subtype(self.compiler.mainmodule, null, mtype) then
			return value
		end

		var valmtype = value.mtype
		if valmtype isa MNullableType and valmtype.mtype.is_subtype(self.compiler.mainmodule, null, mtype) then
			var res = new RuntimeVariable(value.name, value.mtype, valmtype.mtype)
			return res
		else
			var res = new RuntimeVariable(value.name, value.mtype, mtype)
			return res
		end
	end

	# Box or unbox a value to another type iff a C type conversion is needed
	# ENSURE: result.mtype.ctype == mtype.ctype
	fun autobox(value: RuntimeVariable, mtype: MType): RuntimeVariable
	do
		if value.mtype.ctype == mtype.ctype then
			return value
		else if value.mtype.ctype == "val*" then
			return self.new_expr("((struct {mtype.c_name}*){value})->value /* autounbox from {value.mtype} to {mtype} */", mtype)
		else if mtype.ctype == "val*" then
			var valtype = value.mtype.as(MClassType)
			var res = self.new_var(mtype)
			if not compiler.runtime_type_analysis.live_types.has(valtype) then
				self.add("/*no autobox from {value.mtype} to {mtype}: {value.mtype} is not live! */")
				self.add("printf(\"Dead code executed!\\n\"); exit(1);")
				return res
			end
			self.add("{res} = GC_MALLOC(sizeof(struct {valtype.c_name})); /* autobox from {value.mtype} to {mtype} */")
			self.add("{res}->classid = {self.compiler.classid(valtype)};")
			self.add("((struct {valtype.c_name}*){res})->value = {value};")
			return res
		else
			# Bad things will append!
			var res = self.new_var(mtype)
			self.add("/* {res} left unintialized (cannot convert {value.mtype} to {mtype}) */")
			self.add("printf(\"Cast error: Cannot cast %s to %s.\\n\", \"{value.mtype}\", \"{mtype}\"); exit(1);")
			return res
		end
	end

	# Correctly assign a left and a right value
	# Boxing and unboxing is performed if required
	fun assign(left, right: RuntimeVariable)
	do
		right = self.autobox(right, left.mtype)
		self.add("{left} = {right};")
	end


	# Alias for `self.expr(nexpr, self.bool_type)'
	fun expr_bool(nexpr: AExpr): RuntimeVariable
	do
		return expr(nexpr, bool_type)
	end

	# Compile statement
	fun stmt(nexpr: nullable AExpr)
	do
		if nexpr == null then return
		var old = self.current_node
		self.current_node = nexpr
		nexpr.stmt(self)
		self.current_node = old
	end

	# Safely show a debug message on the current node and repeat the message in the C code
	fun debug(message: String)
	do
		var node = self.current_node
		if node == null then
			print "?: {message}"
		else
			node.debug(message)
		end
		self.add("/* DEBUG: {message} */")
	end

	# Return a new uninitialized local runtime_variable
	fun new_var(mtype: MType): RuntimeVariable
	do
		if mtype isa MNullType then
			mtype = self.object_type
		else
			mtype = self.anchor(mtype)
		end
		var name = self.get_name("var")
		var res = new RuntimeVariable(name, mtype, mtype)
		self.add_decl("{mtype.ctype} {name} /* : {mtype} */;")
		return res
	end

	# Return a new local runtime_variable initialized with the C expression `cexpr'.
	fun new_expr(cexpr: String, mtype: MType): RuntimeVariable
	do
		var res = new_var(mtype)
		self.add("{res} = {cexpr};")
		return res
	end

	# Return the local runtime_variable associated to a Nit local variable
	fun variable(variable: Variable): RuntimeVariable
	do
		if self.variables.has_key(variable) then
			return self.variables[variable]
		else
			var name = self.get_name("var_{variable.name}")
			var mtype = variable.declared_type.as(not null)
			mtype = self.anchor(mtype)
			var res = new RuntimeVariable(name, mtype, mtype)
			self.add_decl("{mtype.ctype} {name} /* var {variable}: {mtype} */;")
			self.variables[variable] = res
			return res
		end
	end

	private var variables: HashMap[Variable, RuntimeVariable] = new HashMap[Variable, RuntimeVariable]

	# Return an unique and stable identifier associated with an escapemark
	fun escapemark_name(e: nullable EscapeMark): String
	do
		assert e != null
		if escapemark_names.has_key(e) then return escapemark_names[e]
		var name = e.name
		if name == null then name = "label"
		name = get_name(name)
		escapemark_names[e] = name
		return name
	end

	private var escapemark_names = new HashMap[EscapeMark, String]

	# Return a new name based on `s' and unique in the visitor
	fun get_name(s: String): String
	do
		if not self.names.has(s) then
			self.names.add(s)
			return s
		end
		var i = self.last + 1
		loop
			var s2 = s + i.to_s
			if not self.names.has(s2) then
				self.last = i
				self.names.add(s2)
				return s2
			end
			i = i + 1
		end
	end

	private var last: Int = 0

	private var names: HashSet[String] = new HashSet[String]

	# Generate a return with the value `s'
	fun ret(s: RuntimeVariable)
	do
		self.assign(self.frame.returnvar.as(not null), s)
		self.add("goto {self.frame.returnlabel.as(not null)};")
	end

	# The runtime types that are acceptable for a given receiver.
	fun collect_types(recv: RuntimeVariable): Array[MClassType]
	do
		var mtype = recv.mcasttype
		if recv.is_exact then
			assert mtype isa MClassType
			assert self.compiler.runtime_type_analysis.live_types.has(mtype)
			var types = [mtype]
			return types
		end
		var cache = self.collect_types_cache
		if cache.has_key(mtype) then
			return cache[mtype]
		end
		var types = new Array[MClassType]
		var mainmodule = self.compiler.mainmodule
		for t in self.compiler.runtime_type_analysis.live_types do
			if not t.is_subtype(mainmodule, null, mtype) then continue
			types.add(t)
		end
		cache[mtype] = types
		return types
	end

	private var collect_types_cache: HashMap[MType, Array[MClassType]] = new HashMap[MType, Array[MClassType]]

	fun resolve_for(mtype: MType, recv: RuntimeVariable): MType
	do
		if not mtype.need_anchor then return mtype
		#debug("resolve for {mtype} to {recv}:{recv.mcasttype}(declared as {recv.mtype}) (in {self.reciever.to_s}:{self.reciever.mtype})")
		var res = mtype.resolve_for(recv.mcasttype, self.frame.receiver, self.compiler.mainmodule, true)
		return res
	end

	# Generate a polymorphic send for the method `m' and the arguments `args'
	fun send(m: MMethod, args: Array[RuntimeVariable]): nullable RuntimeVariable
	do
		var types = self.collect_types(args.first)

		var res: nullable RuntimeVariable
		var ret = m.intro.msignature.return_mtype
		if m.is_new then
			ret = args.first.mtype
			res = self.new_var(ret)
		else if ret == null then
			res = null
		else
			ret = self.resolve_for(ret, args.first)
			res = self.new_var(ret)
		end

		if types.is_empty then
			self.add("/*BUG: no live types for {args.first.inspect} . {m}*/")
			return res
		end
		self.add("/* send {m} on {args.first.inspect} */")
		if args.first.mtype.ctype != "val*" then
			var propdefs = m.lookup_definitions(self.compiler.mainmodule, args.first.mtype)
			if propdefs.length == 0 then
				self.add("/* skip, no method {m} */")
				return res
			end
			assert propdefs.length == 1
			var propdef = propdefs.first
			var res2 = self.call(propdef, args.first.mtype.as(MClassType), args)
			if res != null then self.assign(res, res2.as(not null))
			return res
		end
		if args.first.mcasttype isa MNullableType then
			self.add("if ({args.first} == NULL) \{ /* Special null case */")
			if m.name == "==" then
				assert res != null
				if args[1].mcasttype.ctype == "val*" then
					self.add("{res} = ({args[1]} == NULL);")
				else
					self.add("{res} = 0; /* {args[1].inspect} cannot be null */")
				end
			else if m.name == "!=" then
				assert res != null
				if args[1].mcasttype.ctype == "val*" then
					self.add("{res} = ({args[1]} != NULL);")
				else
					self.add("{res} = 1; /* {args[1].inspect} cannot be null */")
				end
			else
				self.add_abort("Reciever is null")
			end
			self.add "\} else"
		end
		self.add("switch({args.first}->classid) \{")
		var last = types.last
		var defaultpropdef: nullable MMethodDef = null
		for t in types do
			var propdefs = m.lookup_definitions(self.compiler.mainmodule, t)
			if propdefs.length == 0 then
				self.add("/* skip {t}, no method {m} */")
				continue
			end
			var propdef = propdefs.first
			if propdef.mclassdef.mclass.name == "Object" and t.ctype == "val*" then
				defaultpropdef = propdef
				continue
			end
			if not self.compiler.hardening and t == last and defaultpropdef == null then
				self.add("default: /* test {t} */")
			else
				self.add("case {self.compiler.classid(t)}: /* test {t} */")
			end
			var res2 = self.call(propdef, t, args)
			if res != null then self.assign(res, res2.as(not null))
			self.add "break;"
		end
		if defaultpropdef != null then
			self.add("default: /* default is Object */")
			var res2 = self.call(defaultpropdef, defaultpropdef.mclassdef.bound_mtype, args)
			if res != null then self.assign(res, res2.as(not null))
		else if self.compiler.hardening then
			self.add("default: /* bug */")
			self.bugtype(args.first)
		end
		self.add("\}")
		return res
	end

	fun check_valid_reciever(recvtype: MClassType)
	do
		if self.compiler.runtime_type_analysis.live_types.has(recvtype) or recvtype.mclass.name == "Object" then return
		print "{recvtype} is not a live type"
		abort
	end

	fun call(m: MMethodDef, recvtype: MClassType, args: Array[RuntimeVariable]): nullable RuntimeVariable
	do
		check_valid_reciever(recvtype)
		#debug("call {m} on {recvtype} on {args.first}:{args.first.mtype}")
		if m.mclassdef.mclass.name == "Object" and recvtype.ctype == "val*" then
			recvtype = m.mclassdef.bound_mtype
		end
		var recv = self.autobox(args.first, recvtype)
		recv = self.autoadapt(recv, recvtype)

		var vararg_rank = m.msignature.vararg_rank
		if vararg_rank >= 0 then
			assert args.length >= m.msignature.arity + 1 # because of self
			var rawargs = args
			args = new Array[RuntimeVariable]

			args.add(rawargs.first) # recv

			for i in [0..vararg_rank[ do
				args.add(rawargs[i+1])
			end

			var vararg_lastrank = vararg_rank + rawargs.length-1-m.msignature.arity
			var vararg = new Array[RuntimeVariable]
			for i in [vararg_rank..vararg_lastrank] do
				vararg.add(rawargs[i+1])
			end
			# FIXME: its it to late to determine the vararg type, this should have been done during a previous analysis
			var elttype = m.msignature.mparameters[vararg_rank].mtype
			elttype = self.resolve_for(elttype, recv)
			args.add(self.array_instance(vararg, elttype))

			for i in [vararg_lastrank+1..rawargs.length-1[ do
				args.add(rawargs[i+1])
			end
		else
			args = args.to_a
		end
		assert args.length == m.msignature.arity + 1 # because of self

		args.first = recv
		var rm = new RuntimeFunction(m, recvtype)
		return rm.call(self, args)
	end

	fun adapt_signature(m: MMethodDef, args: Array[RuntimeVariable])
	do
		var recv = args.first
		for i in [0..m.msignature.arity[ do
<<<<<<< HEAD
			var t = m.msignature.mparameters[i].mtype
			if i == vararg_rank then
=======
			var t = m.msignature.parameter_mtypes[i]
			if i == m.msignature.vararg_rank then
>>>>>>> cfd8d133
				t = args[i+1].mtype
			end
			t = self.resolve_for(t, recv)
			args[i+1] = self.autobox(args[i+1], t)
		end
	end

	fun bugtype(recv: RuntimeVariable)
	do
		if recv.mtype.ctype != "val*" then return
		self.add("fprintf(stderr, \"BTD BUG: Dynamic type is %s, static type is %s\\n\", class_names[{recv}->classid], \"{recv.mcasttype}\");")
	end

	# Generate a polymorphic attribute read
	fun read_attribute(a: MAttribute, recv: RuntimeVariable): RuntimeVariable
	do
		var types = self.collect_types(recv)

		var ret = a.intro.static_mtype.as(not null)
		ret = self.resolve_for(ret, recv)
		var res = self.new_var(ret)

		if types.is_empty then
			self.add("/*BUG: no live types for {recv.inspect} . {a}*/")
			return res
		end
		self.add("/* read {a} on {recv.inspect} */")
		self.add("switch({recv}->classid) \{")
		var last = types.last
		for t in types do
			if not self.compiler.hardening and t == last then
				self.add("default: /*{self.compiler.classid(t)}*/")
			else
				self.add("case {self.compiler.classid(t)}:")
			end
			var recv2 = self.autoadapt(recv, t)
			var ta = a.intro.static_mtype.as(not null)
			ta = self.resolve_for(ta, recv2)
			var res2 = self.new_expr("((struct {t.c_name}*){recv})->{a.intro.c_name}", ta)
			if not ta isa MNullableType then
				if ta.ctype == "val*" then
					self.add("if ({res2} == NULL) \{")
					self.add_abort("Uninitialized attribute {a.name}")
					self.add("\}")
				else
					self.add("/*NOTYET isset on primitive attributes*/")
				end
			end
			self.assign(res, res2)
			self.add("break;")
		end
		if self.compiler.hardening then
			self.add("default: /* Bug */")
			self.bugtype(recv)
		end
		self.add("\}")

		return res
	end

	# Generate a polymorphic attribute write
	fun write_attribute(a: MAttribute, recv: RuntimeVariable, value: RuntimeVariable)
	do
		var types = self.collect_types(recv)

		if types.is_empty then
			self.add("/*BUG: no live types for {recv.inspect} . {a}*/")
			return
		end
		self.add("/* write {a} on {recv.inspect} */")
		self.add("switch({recv}->classid) \{")
		var last = types.last
		for t in types do
			if not self.compiler.hardening and t == last then
				self.add("default: /*{self.compiler.classid(t)}*/")
			else
				self.add("case {self.compiler.classid(t)}:")
			end
			var recv2 = self.autoadapt(recv, t)
			var ta = a.intro.static_mtype.as(not null)
			ta = self.resolve_for(ta, recv2)
			self.add("((struct {t.c_name}*){recv})->{a.intro.c_name} = {self.autobox(value, ta)};")
			self.add("break;")
		end
		if self.compiler.hardening then
			self.add("default: /* Bug*/")
			self.bugtype(recv)
		end
		self.add("\}")
	end

	# Generate a alloc-instance + init-attributes
	fun init_instance(mtype: MClassType): RuntimeVariable
	do
		mtype = self.anchor(mtype).as(MClassType)
		if not self.compiler.runtime_type_analysis.live_types.has(mtype) then
			debug "problem: {mtype} was detected dead"
		end
		var res = self.new_expr("NEW_{mtype.c_name}()", mtype)
		res.is_exact = true
		return res
	end

	# Generate a polymorphic subtype test
	fun type_test(value: RuntimeVariable, mtype: MType): RuntimeVariable
	do
		mtype = self.anchor(mtype)
		var types = self.collect_types(value)

		var res = self.new_var(bool_type)

		self.add("/* isa {mtype} on {value.inspect} */")
		if value.mcasttype isa MNullableType then
			self.add("if ({value} == NULL) \{")
			if mtype isa MNullableType then
				self.add("{res} = 1; /* isa {mtype} */")
			else
				self.add("{res} = 0; /* not isa {mtype} */")
			end
			self.add("\} else ")
		end
		self.add("switch({value}->classid) \{")
		for t in types do
			if t.is_subtype(self.compiler.mainmodule, null, mtype) then
				self.add("case {self.compiler.classid(t)}: /* {t} */")
			end
		end
		self.add("{res} = 1;")
		self.add("break;")
		self.add("default:")
		self.add("{res} = 0;")
		self.add("\}")

		return res
	end

	# Generate a Nit "is" for two runtime_variables
	fun equal_test(value1, value2: RuntimeVariable): RuntimeVariable
	do
		var res = self.new_var(bool_type)
		if value2.mtype.ctype != "val*" and value1.mtype.ctype == "val*" then
			var tmp = value1
			value1 = value2
			value2 = tmp
		end
		if value1.mtype.ctype != "val*" then
			if value2.mtype.ctype == value1.mtype.ctype then
				self.add("{res} = {value1} == {value2};")
			else if value2.mtype.ctype != "val*" then
				self.add("{res} = 0; /* incompatible types {value1.mtype} vs. {value2.mtype}*/")
			else
				var mtype1 = value1.mtype.as(MClassType)
				self.add("{res} = ({value2} != NULL) && ({value2}->classid == {self.compiler.classid(mtype1)});")
				self.add("if ({res}) \{")
				self.add("{res} = ({self.autobox(value2, value1.mtype)} == {value1});")
				self.add("\}")
			end
		else
			var s = new Array[String]
			for t in self.compiler.live_primitive_types do
				if not t.is_subtype(self.compiler.mainmodule, null, value1.mcasttype) then continue
				if not t.is_subtype(self.compiler.mainmodule, null, value2.mcasttype) then continue
				s.add "({value1}->classid == {self.compiler.classid(t)} && ((struct {t.c_name}*){value1})->value == ((struct {t.c_name}*){value2})->value)"
			end
			if s.is_empty then
				self.add("{res} = {value1} == {value2};")
			else
				self.add("{res} = {value1} == {value2} || ({value1} != NULL && {value2} != NULL && {value1}->classid == {value2}->classid && ({s.join(" || ")}));")
			end
		end
		return res
	end

	# Generate a check-init-instance
	# TODO: is an empty stub currently
	fun check_init_instance(recv: RuntimeVariable)
	do
	end

	# Generate an integer value
	fun int_instance(value: Int): RuntimeVariable
	do
		var res = self.new_var(self.get_class("Int").mclass_type)
		self.add("{res} = {value};")
		return res
	end

	# Generate an array value
	fun array_instance(array: Array[RuntimeVariable], elttype: MType): RuntimeVariable
	do
		elttype = self.anchor(elttype)
		var res = self.init_instance(self.get_class("Array").get_mtype([elttype]))
		self.add("\{ /* {res} = array_instance Array[{elttype}] */")
		var nat = self.new_var(self.get_class("NativeArray").get_mtype([elttype]))
		nat.is_exact = true
		self.add("{nat} = GC_MALLOC({array.length} * sizeof({elttype.ctype}));")
		for i in [0..array.length[ do
			var r = self.autobox(array[i], elttype)
			self.add("{nat}[{i}] = {r};")
		end
		var length = self.int_instance(array.length)
		self.send(self.get_property("with_native", res.mtype), [res, nat, length])
		self.check_init_instance(res)
		self.add("\}")
		return res
	end

	# Generate a string value
	fun string_instance(string: String): RuntimeVariable
	do
		var mtype = self.get_class("String").mclass_type
		var name = self.get_name("varonce")
		self.add_decl("static {mtype.ctype} {name};")
		var res = self.new_var(mtype)
		self.add("if ({name}) \{")
		self.add("{res} = {name};")
		self.add("\} else \{")
		var nat = self.new_var(self.get_class("NativeString").mclass_type)
		self.add("{nat} = \"{string.escape_to_c}\";")
		var res2 = self.init_instance(mtype)
		self.add("{res} = {res2};")
		var length = self.int_instance(string.length)
		self.send(self.get_property("with_native", res.mtype), [res, nat, length])
		self.check_init_instance(res)
		self.add("{name} = {res};")
		self.add("\}")
		return res
	end

	# Generate generic abort
	# used by aborts, asserts, casts, etc.
	fun add_abort(message: String)
	do
		if self.current_node != null and self.current_node.location.file != null then
			self.add("fprintf(stderr, \"Runtime error: %s (%s:%d)\\n\", \"{message.escape_to_c}\", \"{self.current_node.location.file.filename.escape_to_c}\", {current_node.location.line_start});")
		else
			self.add("fprintf(stderr, \"Runtime error: %s\\n\", \"{message.escape_to_c}\");")
		end
		self.add("exit(1);")
	end
end

# A frame correspond to a visited property in a GlobalCompilerVisitor
private class Frame
	# The associated visitor

	var visitor: GlobalCompilerVisitor

	# The executed property.
	# A Method in case of a call, an attribute in case of a default initialization.
	var mpropdef: MPropDef

	# The static type of the receiver
	var receiver: MClassType

	# Arguments of the method (the first is the receiver)
	var arguments: Array[RuntimeVariable]

	# The runtime_variable associated to the return (in a function)
	var returnvar: nullable RuntimeVariable = null

	# The label at the end of the property
	var returnlabel: nullable String = null
end

redef class MPropDef
	private var c_name_cache: nullable String

	# The mangled name associated to the property
	fun c_name: String
	do
		var res = self.c_name_cache
		if res != null then return res
		res = "{self.mclassdef.mmodule.name.to_cmangle}__{self.mclassdef.mclass.name.to_cmangle}__{self.mproperty.name.to_cmangle}"
		self.c_name_cache = res
		return res
	end
end

redef class MMethodDef
	# Can the body be inlined?
	private fun can_inline(v: GlobalCompilerVisitor): Bool
	do
		var modelbuilder = v.compiler.modelbuilder
		if modelbuilder.mpropdef2npropdef.has_key(self) then
			var npropdef = modelbuilder.mpropdef2npropdef[self]
			return npropdef.can_inline
		else if self.mproperty.name == "init" then
			# Automatic free init is always inlined since it is empty or contains only attribtes assigments
			return true
		else
			abort
		end
	end

	# Inline the body in another visitor
	private fun compile_inside_to_c(v: GlobalCompilerVisitor, arguments: Array[RuntimeVariable]): nullable RuntimeVariable
	do
		var modelbuilder = v.compiler.modelbuilder
		if modelbuilder.mpropdef2npropdef.has_key(self) then
			var npropdef = modelbuilder.mpropdef2npropdef[self]
			npropdef.compile_to_c(v, self, arguments)
		else if self.mproperty.name == "init" then
			var nclassdef = modelbuilder.mclassdef2nclassdef[self.mclassdef]
			nclassdef.compile_to_c(v, self, arguments)
		else
			abort
		end
		return null
	end

	# Compile the body in a new visitor
	private fun compile_to_c(compiler: GlobalCompiler, modelbuilder: ModelBuilder, recv: MClassType)
	do
		if not recv.is_subtype(compiler.mainmodule, null, self.mclassdef.bound_mtype) then
			print("problem: why do we compile {self} for {recv}?")
			abort
		end

		var v = new GlobalCompilerVisitor(compiler)
		var selfvar = new RuntimeVariable("self", recv, recv)
		if compiler.runtime_type_analysis.live_types.has(recv) then
			selfvar.is_exact = true
		end
		var arguments = new Array[RuntimeVariable]
		var frame = new Frame(v, self, recv, arguments)
		v.frame = frame

		var sig = new Buffer
		var comment = new Buffer
		var ret = self.msignature.return_mtype
		if ret != null then
			ret = v.resolve_for(ret, selfvar)
			sig.append("{ret.ctype} ")
		else if self.mproperty.is_new then
			ret = recv
			sig.append("{ret.ctype} ")
		else
			sig.append("void ")
		end
		sig.append(self.c_name)
		if recv != self.mclassdef.bound_mtype then
			sig.append("__{recv.c_name}")
		end
		sig.append("({recv.ctype} self")
		comment.append("(self: {recv}")
		arguments.add(selfvar)
		for i in [0..self.msignature.arity[ do
			var mtype = self.msignature.mparameters[i].mtype
			if i == self.msignature.vararg_rank then
				mtype = v.get_class("Array").get_mtype([mtype])
			end
			mtype = v.resolve_for(mtype, selfvar)
			comment.append(", {mtype}")
			sig.append(", {mtype.ctype} p{i}")
			var argvar = new RuntimeVariable("p{i}", mtype, mtype)
			arguments.add(argvar)
		end
		sig.append(")")
		comment.append(")")
		if ret != null then
			comment.append(": {ret}")
		end
		compiler.header.add_decl("{sig};")

		v.add_decl("/* method {self} for {comment} */")
		v.add_decl("{sig} \{")
		#v.add("printf(\"method {self} for {comment}\\n\");")
		if ret != null then
			frame.returnvar = v.new_var(ret)
		end
		frame.returnlabel = v.get_name("RET_LABEL")

		if modelbuilder.mpropdef2npropdef.has_key(self) then
			var npropdef = modelbuilder.mpropdef2npropdef[self]
			npropdef.compile_to_c(v, self, arguments)
		else if self.mproperty.name == "init" then
			var nclassdef = modelbuilder.mclassdef2nclassdef[self.mclassdef]
			nclassdef.compile_to_c(v, self, arguments)
		else
			abort
		end

		v.add("{frame.returnlabel.as(not null)}:;")
		if ret != null then
			v.add("return {frame.returnvar.as(not null)};")
		end
		v.add("\}")
	end
end

redef class APropdef
	private fun compile_to_c(v: GlobalCompilerVisitor, mpropdef: MMethodDef, arguments: Array[RuntimeVariable])
	do
		v.add("printf(\"NOT YET IMPLEMENTED {class_name} {mpropdef} at {location.to_s}\\n\");")
		debug("Not yet implemented")
	end

	private fun can_inline: Bool do return true
end

redef class AConcreteMethPropdef
	redef fun compile_to_c(v, mpropdef, arguments)
	do
		for i in [0..mpropdef.msignature.arity[ do
			var variable = self.n_signature.n_params[i].variable.as(not null)
			v.assign(v.variable(variable), arguments[i+1])
		end
		# Call the implicit super-init
		var auto_super_inits = self.auto_super_inits
		if auto_super_inits != null then
			var selfarg = [arguments.first]
			for auto_super_init in auto_super_inits do
				if auto_super_init.intro.msignature.arity == 0 then
					v.send(auto_super_init, selfarg)
				else
					v.send(auto_super_init, arguments)
				end
			end
		end

		v.stmt(self.n_block)
	end

	redef fun can_inline
	do
		if self.auto_super_inits != null then return false
		var nblock = self.n_block
		if nblock == null then return true
		if (mpropdef.mproperty.name == "==" or mpropdef.mproperty.name == "!=") and mpropdef.mclassdef.mclass.name == "Object" then return true
		if nblock isa ABlockExpr and nblock.n_expr.length == 0 then return true
		return false
	end
end

redef class AInternMethPropdef
	redef fun compile_to_c(v, mpropdef, arguments)
	do
		var pname = mpropdef.mproperty.name
		var cname = mpropdef.mclassdef.mclass.name
		var ret = mpropdef.msignature.return_mtype
		if ret != null then
			ret = v.resolve_for(ret, arguments.first)
		end
		if pname != "==" and pname != "!=" then
			v.adapt_signature(mpropdef, arguments)
		end
		if cname == "Int" then
			if pname == "output" then
				v.add("printf(\"%ld\\n\", {arguments.first});")
				return
			else if pname == "object_id" then
				v.ret(arguments.first)
				return
			else if pname == "+" then
				v.ret(v.new_expr("{arguments[0]} + {arguments[1]}", ret.as(not null)))
				return
			else if pname == "-" then
				v.ret(v.new_expr("{arguments[0]} - {arguments[1]}", ret.as(not null)))
				return
			else if pname == "unary -" then
				v.ret(v.new_expr("-{arguments[0]}", ret.as(not null)))
				return
			else if pname == "succ" then
				v.ret(v.new_expr("{arguments[0]}+1", ret.as(not null)))
				return
			else if pname == "prec" then
				v.ret(v.new_expr("{arguments[0]}-1", ret.as(not null)))
				return
			else if pname == "*" then
				v.ret(v.new_expr("{arguments[0]} * {arguments[1]}", ret.as(not null)))
				return
			else if pname == "/" then
				v.ret(v.new_expr("{arguments[0]} / {arguments[1]}", ret.as(not null)))
				return
			else if pname == "%" then
				v.ret(v.new_expr("{arguments[0]} % {arguments[1]}", ret.as(not null)))
				return
			else if pname == "lshift" then
				v.ret(v.new_expr("{arguments[0]} << {arguments[1]}", ret.as(not null)))
				return
			else if pname == "rshift" then
				v.ret(v.new_expr("{arguments[0]} >> {arguments[1]}", ret.as(not null)))
				return
			else if pname == "==" then
				v.ret(v.equal_test(arguments[0], arguments[1]))
				return
			else if pname == "!=" then
				var res = v.equal_test(arguments[0], arguments[1])
				v.ret(v.new_expr("!{res}", ret.as(not null)))
				return
			else if pname == "<" then
				v.ret(v.new_expr("{arguments[0]} < {arguments[1]}", ret.as(not null)))
				return
			else if pname == ">" then
				v.ret(v.new_expr("{arguments[0]} > {arguments[1]}", ret.as(not null)))
				return
			else if pname == "<=" then
				v.ret(v.new_expr("{arguments[0]} <= {arguments[1]}", ret.as(not null)))
				return
			else if pname == ">=" then
				v.ret(v.new_expr("{arguments[0]} >= {arguments[1]}", ret.as(not null)))
				return
			else if pname == "to_f" then
				v.ret(v.new_expr("(double){arguments[0]}", ret.as(not null)))
				return
			else if pname == "ascii" then
				v.ret(v.new_expr("{arguments[0]}", ret.as(not null)))
				return
			end
		else if cname == "Char" then
			if pname == "output" then
				v.add("printf(\"%c\", {arguments.first});")
				return
			else if pname == "object_id" then
				v.ret(arguments.first)
				return
			else if pname == "==" then
				v.ret(v.equal_test(arguments[0], arguments[1]))
				return
			else if pname == "!=" then
				var res = v.equal_test(arguments[0], arguments[1])
				v.ret(v.new_expr("!{res}", ret.as(not null)))
				return
			else if pname == "succ" then
				v.ret(v.new_expr("{arguments[0]}+1", ret.as(not null)))
				return
			else if pname == "prec" then
				v.ret(v.new_expr("{arguments[0]}-1", ret.as(not null)))
				return
			else if pname == "<" then
				v.ret(v.new_expr("{arguments[0]} < {arguments[1]}", ret.as(not null)))
				return
			else if pname == ">" then
				v.ret(v.new_expr("{arguments[0]} > {arguments[1]}", ret.as(not null)))
				return
			else if pname == "<=" then
				v.ret(v.new_expr("{arguments[0]} <= {arguments[1]}", ret.as(not null)))
				return
			else if pname == ">=" then
				v.ret(v.new_expr("{arguments[0]} >= {arguments[1]}", ret.as(not null)))
				return
			else if pname == "to_i" then
				v.ret(v.new_expr("{arguments[0]}-'0'", ret.as(not null)))
				return
			else if pname == "ascii" then
				v.ret(v.new_expr("(unsigned char){arguments[0]}", ret.as(not null)))
				return
			end
		else if cname == "Bool" then
			if pname == "output" then
				v.add("printf({arguments.first}?\"true\\n\":\"false\\n\");")
				return
			else if pname == "object_id" then
				v.ret(arguments.first)
				return
			else if pname == "==" then
				v.ret(v.equal_test(arguments[0], arguments[1]))
				return
			else if pname == "!=" then
				var res = v.equal_test(arguments[0], arguments[1])
				v.ret(v.new_expr("!{res}", ret.as(not null)))
				return
			end
		else if cname == "Float" then
			if pname == "output" then
				v.add("printf(\"%f\\n\", {arguments.first});")
				return
			else if pname == "object_id" then
				v.ret(v.new_expr("(double){arguments.first}", ret.as(not null)))
				return
			else if pname == "+" then
				v.ret(v.new_expr("{arguments[0]} + {arguments[1]}", ret.as(not null)))
				return
			else if pname == "-" then
				v.ret(v.new_expr("{arguments[0]} - {arguments[1]}", ret.as(not null)))
				return
			else if pname == "unary -" then
				v.ret(v.new_expr("-{arguments[0]}", ret.as(not null)))
				return
			else if pname == "succ" then
				v.ret(v.new_expr("{arguments[0]}+1", ret.as(not null)))
				return
			else if pname == "prec" then
				v.ret(v.new_expr("{arguments[0]}-1", ret.as(not null)))
				return
			else if pname == "*" then
				v.ret(v.new_expr("{arguments[0]} * {arguments[1]}", ret.as(not null)))
				return
			else if pname == "/" then
				v.ret(v.new_expr("{arguments[0]} / {arguments[1]}", ret.as(not null)))
				return
			else if pname == "==" then
				v.ret(v.equal_test(arguments[0], arguments[1]))
				return
			else if pname == "!=" then
				var res = v.equal_test(arguments[0], arguments[1])
				v.ret(v.new_expr("!{res}", ret.as(not null)))
				return
			else if pname == "<" then
				v.ret(v.new_expr("{arguments[0]} < {arguments[1]}", ret.as(not null)))
				return
			else if pname == ">" then
				v.ret(v.new_expr("{arguments[0]} > {arguments[1]}", ret.as(not null)))
				return
			else if pname == "<=" then
				v.ret(v.new_expr("{arguments[0]} <= {arguments[1]}", ret.as(not null)))
				return
			else if pname == ">=" then
				v.ret(v.new_expr("{arguments[0]} >= {arguments[1]}", ret.as(not null)))
				return
			else if pname == "to_i" then
				v.ret(v.new_expr("(long){arguments[0]}", ret.as(not null)))
				return
			end
		else if cname == "Char" then
			if pname == "output" then
				v.add("printf(\"%c\", {arguments.first});")
				return
			else if pname == "object_id" then
				v.ret(arguments.first)
				return
			else if pname == "==" then
				v.ret(v.equal_test(arguments[0], arguments[1]))
				return
			else if pname == "!=" then
				var res = v.equal_test(arguments[0], arguments[1])
				v.ret(v.new_expr("!{res}", ret.as(not null)))
				return
			else if pname == "ascii" then
				v.ret(v.new_expr("{arguments[0]}", ret.as(not null)))
				return
			end
		else if cname == "NativeString" then
			if pname == "[]" then
				v.ret(v.new_expr("{arguments[0]}[{arguments[1]}]", ret.as(not null)))
				return
			else if pname == "[]=" then
				v.add("{arguments[0]}[{arguments[1]}]={arguments[2]};")
				return
			else if pname == "copy_to" then
				v.add("memcpy({arguments[1]}+{arguments[4]},{arguments[0]}+{arguments[3]},{arguments[2]});")
				return
			else if pname == "atoi" then
				v.ret(v.new_expr("atoi({arguments[0]});", ret.as(not null)))
				return
			end
		else if cname == "NativeArray" then
			var elttype = arguments.first.mtype
			if pname == "[]" then
				v.ret(v.new_expr("{arguments[0]}[{arguments[1]}]", ret.as(not null)))
				return
			else if pname == "[]=" then
				v.add("{arguments[0]}[{arguments[1]}]={arguments[2]};")
				return
			else if pname == "copy_to" then
				v.add("memcpy({arguments[1]},{arguments[0]},{arguments[2]}*sizeof({elttype.ctype}));")
				return
			end
		end
		if pname == "exit" then
			v.add("exit({arguments[1]});")
			return
		else if pname == "sys" then
			v.ret(v.new_expr("glob_sys", ret.as(not null)))
			return
		else if pname == "calloc_string" then
			v.ret(v.new_expr("(char*)GC_MALLOC({arguments[1]})", ret.as(not null)))
			return
		else if pname == "calloc_array" then
			var elttype = arguments.first.mtype.supertype_to(v.compiler.mainmodule,arguments.first.mtype.as(MClassType),v.get_class("ArrayCapable")).as(MGenericType).arguments.first
			v.ret(v.new_expr("({elttype.ctype}*)GC_MALLOC({arguments[1]} * sizeof({elttype.ctype}))", ret.as(not null)))
			return
		else if pname == "object_id" then
			v.ret(v.new_expr("(long){arguments.first}", ret.as(not null)))
			return
		else if pname == "is_same_type" then
			if arguments[0].mtype.ctype == "val*" then
				v.ret(v.new_expr("{arguments[0]}->classid == {arguments[1]}->classid", ret.as(not null)))
			else
				v.ret(v.new_expr("{v.compiler.classid(arguments[0].mtype.as(MClassType))} == {arguments[1]}->classid", ret.as(not null)))
			end
			return
		else if pname == "output_class_name" then
			if arguments[0].mtype.ctype == "val*" then
				v.add("printf(\"%s\\n\", class_names[{arguments.first}->classid]);")
			else
				v.add("printf(\"%s\\n\", class_names[{v.compiler.classid(arguments.first.mtype.as(MClassType))}]);")
			end
			return
		else if pname == "native_class_name" then
			if arguments[0].mtype.ctype == "val*" then
				v.ret(v.new_expr("(char*)(void*)class_names[{arguments.first}->classid]", ret.as(not null)))
			else
				v.ret(v.new_expr("(char*)(void*)class_names[{v.compiler.classid(arguments.first.mtype.as(MClassType))}]", ret.as(not null)))
			end
			return
		end
		v.add("printf(\"NOT IMPLEMENTED {class_name}:{mpropdef} at {location.to_s}\\n\");")
		debug("Not implemented {mpropdef}")
	end
end

redef class AExternMethPropdef
	redef fun compile_to_c(v, mpropdef, arguments)
	do
		var externname
		var nextern = self.n_extern
		if nextern == null then
			debug("{mpropdef} need extern name")
			return
		end
		externname = nextern.text.substring(1, nextern.text.length-2)
		if location.file != null then
			var file = location.file.filename
			v.compiler.add_extern(file)
		end
		var res: nullable RuntimeVariable = null
		var ret = mpropdef.msignature.return_mtype
		if ret != null then
			ret = v.resolve_for(ret, arguments.first)
			res = v.new_var(ret)
		end

		if res == null then
			v.add("{externname}({arguments.join(", ")});")
		else
			v.add("{res} = {externname}({arguments.join(", ")});")
			v.ret(res)
		end
	end
end

redef class AExternInitPropdef
	redef fun compile_to_c(v, mpropdef, arguments)
	do
		var externname
		var nextern = self.n_extern
		if nextern == null then
			debug("{mpropdef} need extern name")
			return
		end
		externname = nextern.text.substring(1, nextern.text.length-2)
		if location.file != null then
			var file = location.file.filename
			v.compiler.add_extern(file)
		end
		var ret = arguments.first.mtype
		var res = v.new_var(ret)

		arguments.shift

		v.add("{res} = {externname}({arguments.join(", ")});")
		v.ret(res)
	end
end

redef class AAttrPropdef
	redef fun compile_to_c(v, mpropdef, arguments)
	do
		if arguments.length == 1 then
			var res = v.read_attribute(self.mpropdef.mproperty, arguments.first)
			v.assign(v.frame.returnvar.as(not null), res)
		else
			v.write_attribute(self.mpropdef.mproperty, arguments.first, arguments[1])
		end
	end

	private fun init_expr(v: GlobalCompilerVisitor, recv: RuntimeVariable)
	do
		var nexpr = self.n_expr
		if nexpr != null then
			var old_frame = v.frame
			var frame = new Frame(v, self.mpropdef.as(not null), recv.mtype.as(MClassType), [recv])
			v.frame = frame
			var value = v.expr(nexpr, self.mpropdef.static_mtype)
			v.write_attribute(self.mpropdef.mproperty, recv, value)
			v.frame = old_frame
		end
	end
end

redef class AClassdef
	private fun compile_to_c(v: GlobalCompilerVisitor, mpropdef: MMethodDef, arguments: Array[RuntimeVariable])
	do
		if mpropdef == self.mfree_init then
			var super_inits = self.super_inits
			if super_inits != null then
				assert arguments.length == 1
				for su in super_inits do
					v.send(su, arguments)
				end
				return
			end
			var recv = arguments.first
			var i = 1
			# Collect undefined attributes
			for npropdef in self.n_propdefs do
				if npropdef isa AAttrPropdef and npropdef.n_expr == null then
					v.write_attribute(npropdef.mpropdef.mproperty, recv, arguments[i])
					i += 1
				end
			end
		else
			abort
		end
	end
end

redef class ADeferredMethPropdef
	redef fun compile_to_c(v, mpropdef, arguments)
	do
		v.add("printf(\"Not implemented {class_name} {mpropdef} at {location.to_s}\\n\");")
		v.add("exit(1);")
	end

	redef fun can_inline do return true
end

redef class AExpr
	# Try to compile self as an expression
	# Do not call this method directly, use `v.expr' instead
	private fun expr(v: GlobalCompilerVisitor): nullable RuntimeVariable
	do
		debug("Unimplemented expr {class_name}")
		v.add("printf(\"NOT YET IMPLEMENTED {class_name}:{location.to_s}\\n\");")
		var mtype = self.mtype
		if mtype == null then
			return null
		else
			var res = v.new_var(mtype)
			v.add("/* {res} = NOT YET {class_name} */")
			return res
		end
	end

	# Try to compile self as a statement
	# Do not call this method directly, use `v.stmt' instead
	private fun stmt(v: GlobalCompilerVisitor)
	do
		var res = expr(v)
		if res != null then v.add("{res};")
	end

end

redef class ABlockExpr
	redef fun stmt(v)
	do
		for e in self.n_expr do
			v.stmt(e)
		end
	end
end

redef class AVardeclExpr
	redef fun stmt(v)
	do
		var variable = self.variable.as(not null)
		var ne = self.n_expr
		if ne != null then
			var i = v.expr(ne, variable.declared_type)
			v.assign(v.variable(variable), i)
		end
	end
end

redef class AVarExpr
	redef fun expr(v)
	do
		var res = v.variable(self.variable.as(not null))
		var mtype = self.mtype.as(not null)
		return v.autoadapt(res, mtype)
	end
end

redef class AVarAssignExpr
	redef fun stmt(v)
	do
		var variable = self.variable.as(not null)
		var i = v.expr(self.n_value, variable.declared_type)
		v.assign(v.variable(variable), i)
	end
end

redef class AVarReassignExpr
	redef fun stmt(v)
	do
		var variable = self.variable.as(not null)
		var vari = v.variable(variable)
		var value = v.expr(self.n_value, variable.declared_type)
		var res = v.send(reassign_property.mproperty, [vari, value])
		assert res != null
		v.assign(v.variable(variable), res)
	end
end

redef class ASelfExpr
	redef fun expr(v)
	do
		return v.frame.arguments.first
	end
end

redef class AContinueExpr
	redef fun stmt(v)
	do
		v.add("goto CONTINUE_{v.escapemark_name(self.escapemark)};")
	end
end

redef class ABreakExpr
	redef fun stmt(v)
	do
		v.add("goto BREAK_{v.escapemark_name(self.escapemark)};")
	end
end

redef class AReturnExpr
	redef fun stmt(v)
	do
		var nexpr = self.n_expr
		if nexpr != null then
			var returnvar = v.frame.returnvar.as(not null)
			var i = v.expr(nexpr, returnvar.mtype)
			v.assign(returnvar, i)
		end
		v.add("goto {v.frame.returnlabel.as(not null)};")
	end
end

redef class AAbortExpr
	redef fun stmt(v)
	do
		v.add_abort("Aborted")
	end
end

redef class AIfExpr
	redef fun stmt(v)
	do
		var cond = v.expr_bool(self.n_expr)
		v.add("if ({cond})\{")
		v.stmt(self.n_then)
		v.add("\} else \{")
		v.stmt(self.n_else)
		v.add("\}")
	end
end

redef class AIfexprExpr
	redef fun expr(v)
	do
		var res = v.new_var(self.mtype.as(not null))
		var cond = v.expr_bool(self.n_expr)
		v.add("if ({cond})\{")
		v.assign(res, v.expr(self.n_then, null))
		v.add("\} else \{")
		v.assign(res, v.expr(self.n_else, null))
		v.add("\}")
		return res
	end
end

redef class ADoExpr
	redef fun stmt(v)
	do
		v.stmt(self.n_block)
		var escapemark = self.escapemark
		if escapemark != null then
			v.add("BREAK_{v.escapemark_name(escapemark)}: (void)0;")
		end
	end
end

redef class AWhileExpr
	redef fun stmt(v)
	do
		v.add("for(;;) \{")
		var cond = v.expr_bool(self.n_expr)
		v.add("if (!{cond}) break;")
		v.stmt(self.n_block)
		v.add("CONTINUE_{v.escapemark_name(escapemark)}: (void)0;")
		v.add("\}")
		v.add("BREAK_{v.escapemark_name(escapemark)}: (void)0;")
	end
end

redef class ALoopExpr
	redef fun stmt(v)
	do
		v.add("for(;;) \{")
		v.stmt(self.n_block)
		v.add("CONTINUE_{v.escapemark_name(escapemark)}: (void)0;")
		v.add("\}")
		v.add("BREAK_{v.escapemark_name(escapemark)}: (void)0;")
	end
end

redef class AForExpr
	redef fun stmt(v)
	do
		var cl = v.expr(self.n_expr, null)
		var it = v.send(v.get_property("iterator", cl.mtype), [cl])
		assert it != null
		v.add("for(;;) \{")
		var ok = v.send(v.get_property("is_ok", it.mtype), [it])
		assert ok != null
		v.add("if(!{ok}) break;")
		if self.variables.length == 1 then
			var i = v.send(v.get_property("item", it.mtype), [it])
			assert i != null
			v.assign(v.variable(variables.first), i)
		else if self.variables.length == 2 then
			var i = v.send(v.get_property("key", it.mtype), [it])
			assert i != null
			v.assign(v.variable(variables[0]), i)
			i = v.send(v.get_property("item", it.mtype), [it])
			assert i != null
			v.assign(v.variable(variables[1]), i)
		else
			abort
		end
		v.stmt(self.n_block)
		v.add("CONTINUE_{v.escapemark_name(escapemark)}: (void)0;")
		v.send(v.get_property("next", it.mtype), [it])
		v.add("\}")
		v.add("BREAK_{v.escapemark_name(escapemark)}: (void)0;")
	end
end

redef class AAssertExpr
	redef fun stmt(v)
	do
		var cond = v.expr_bool(self.n_expr)
		v.add("if (!{cond}) \{")
		v.stmt(self.n_else)
		var nid = self.n_id
		if nid != null then
			v.add_abort("Assert '{nid.text}' failed")
		else
			v.add_abort("Assert failed")
		end
		v.add("\}")
	end
end

redef class AOrExpr
	redef fun expr(v)
	do
		var res = v.new_var(self.mtype.as(not null))
		var i1 = v.expr_bool(self.n_expr)
		v.add("if ({i1}) \{")
		v.add("{res} = 1;")
		v.add("\} else \{")
		var i2 = v.expr_bool(self.n_expr2)
		v.add("{res} = {i2};")
		v.add("\}")
		return res
	end
end

redef class AAndExpr
	redef fun expr(v)
	do
		var res = v.new_var(self.mtype.as(not null))
		var i1 = v.expr_bool(self.n_expr)
		v.add("if (!{i1}) \{")
		v.add("{res} = 0;")
		v.add("\} else \{")
		var i2 = v.expr_bool(self.n_expr2)
		v.add("{res} = {i2};")
		v.add("\}")
		return res
	end
end

redef class ANotExpr
	redef fun expr(v)
	do
		var cond = v.expr_bool(self.n_expr)
		return v.new_expr("!{cond}", self.mtype.as(not null))
	end
end

redef class AOrElseExpr
	redef fun expr(v)
	do
		var res = v.new_var(self.mtype.as(not null))
		var i1 = v.expr(self.n_expr, null)
		v.add("if ({i1}!=NULL) \{")
		v.assign(res, i1)
		v.add("\} else \{")
		var i2 = v.expr(self.n_expr2, null)
		v.assign(res, i2)
		v.add("\}")
		return res
	end
end

redef class AEeExpr
	redef fun expr(v)
	do
		var value1 = v.expr(self.n_expr, null)
		var value2 = v.expr(self.n_expr2, null)
		return v.equal_test(value1, value2)
	end
end

redef class AIntExpr
	redef fun expr(v)
	do
		return v.new_expr("{self.n_number.text}", self.mtype.as(not null))
	end
end

redef class AFloatExpr
	redef fun expr(v)
	do
		return v.new_expr("{self.n_float.text}", self.mtype.as(not null))
	end
end

redef class ACharExpr
	redef fun expr(v)
	do
		return v.new_expr("{self.n_char.text}", self.mtype.as(not null))
	end
end

redef class AArrayExpr
	redef fun expr(v)
	do
		var mtype = self.mtype.as(MGenericType).arguments.first
		var array = new Array[RuntimeVariable]
		for nexpr in self.n_exprs.n_exprs do
			var i = v.expr(nexpr, mtype)
			array.add(i)
		end
		return v.array_instance(array, mtype)
	end
end

redef class AStringFormExpr
	redef fun expr(v)
	do
		return v.string_instance(self.value.as(not null))
	end
end

redef class ASuperstringExpr
	redef fun expr(v)
	do
		var array = new Array[RuntimeVariable]
		for ne in self.n_exprs do
			if ne isa AStringFormExpr and ne.value == "" then continue # skip empty sub-strings
			var i = v.expr(ne, null)
			array.add(i)
		end
		var a = v.array_instance(array, v.object_type)
		var res = v.send(v.get_property("to_s", a.mtype), [a])
		return res
	end
end

redef class ACrangeExpr
	redef fun expr(v)
	do
		var i1 = v.expr(self.n_expr, null)
		var i2 = v.expr(self.n_expr2, null)
		var res = v.init_instance(self.mtype.as(MClassType))
		var it = v.send(v.get_property("init", res.mtype), [res, i1, i2])
		v.check_init_instance(res)
		return res
	end
end

redef class AOrangeExpr
	redef fun expr(v)
	do
		var i1 = v.expr(self.n_expr, null)
		var i2 = v.expr(self.n_expr2, null)
		var res = v.init_instance(self.mtype.as(MClassType))
		var it = v.send(v.get_property("without_last", res.mtype), [res, i1, i2])
		v.check_init_instance(res)
		return res
	end
end

redef class ATrueExpr
	redef fun expr(v)
	do
		return v.new_expr("1", self.mtype.as(not null))
	end
end

redef class AFalseExpr
	redef fun expr(v)
	do
		return v.new_expr("0", self.mtype.as(not null))
	end
end

redef class ANullExpr
	redef fun expr(v)
	do
		var res = v.new_expr("NULL", self.mtype.as(not null))
		return res
	end
end

redef class AIsaExpr
	redef fun expr(v)
	do
		var i = v.expr(self.n_expr, null)
		return v.type_test(i, self.cast_type.as(not null))
	end
end

redef class AAsCastExpr
	redef fun expr(v)
	do
		var i = v.expr(self.n_expr, null)
		var cond = v.type_test(i, self.mtype.as(not null))
		v.add("if (!{cond}) \{")
		v.add_abort("Cast failed")
		v.add("\}")
		return i
	end
end

redef class AAsNotnullExpr
	redef fun expr(v)
	do
		var i = v.expr(self.n_expr, null)
		v.add("if ({i} == NULL) \{")
		v.add_abort("Cast failed")
		v.add("\}")
		return i
	end
end

redef class AParExpr
	redef fun expr(v)
	do
		return v.expr(self.n_expr, null)
	end
end

redef class AOnceExpr
	redef fun expr(v)
	do
		var mtype = self.mtype.as(not null)
		var name = v.get_name("varonce")
		var guard = v.get_name(name + "_guard")
		v.add_decl("static {mtype.ctype} {name};")
		v.add_decl("static int {guard};")
		var res = v.new_var(mtype)
		v.add("if ({guard}) \{")
		v.add("{res} = {name};")
		v.add("\} else \{")
		var i = v.expr(self.n_expr, mtype)
		v.add("{res} = {i};")
		v.add("{name} = {res};")
		v.add("{guard} = 1;")
		v.add("\}")
		return res
	end
end

redef class ASendExpr
	redef fun expr(v)
	do
		var recv = v.expr(self.n_expr, null)
		var args = [recv]
		for a in self.raw_arguments.as(not null) do
			args.add(v.expr(a, null))
		end
		var mproperty = self.mproperty.as(not null)
		return v.send(mproperty, args)
	end
end

redef class ASendReassignFormExpr
	redef fun stmt(v)
	do
		var recv = v.expr(self.n_expr, null)
		var args = [recv]
		for a in self.raw_arguments.as(not null) do
			args.add(v.expr(a, null))
		end
		var value = v.expr(self.n_value, null)

		var mproperty = self.mproperty.as(not null)
		var left = v.send(mproperty, args)
		assert left != null

		var res = v.send(reassign_property.mproperty, [left, value])
		assert res != null

		args.add(res)
		v.send(self.write_mproperty.as(not null), args)
	end
end

redef class ASuperExpr
	redef fun expr(v)
	do
		var recv = v.frame.arguments.first
		var args = [recv]
		for a in self.n_args.n_exprs do
			args.add(v.expr(a, null))
		end
		if args.length == 1 then
			args = v.frame.arguments
		end

		var mproperty = self.mproperty
		if mproperty != null then
			if mproperty.intro.msignature.arity == 0 then
				args = [recv]
			end
			# Super init call
			var res = v.send(mproperty, args)
			return res
		end

		# stantard call-next-method
		var mpropdef = v.frame.mpropdef
		# FIXME: we do not want an ugly static call!
		var mpropdefs = mpropdef.mproperty.lookup_super_definitions(mpropdef.mclassdef.mmodule, mpropdef.mclassdef.bound_mtype)
		if mpropdefs.length != 1 then
			debug("MPRODFEFS for super {mpropdef} for {recv}: {mpropdefs.join(", ")}")
		end
		mpropdef = mpropdefs.first
		assert mpropdef isa MMethodDef
		var res = v.call(mpropdef, recv.mtype.as(MClassType), args)
		return res
	end
end

redef class ANewExpr
	redef fun expr(v)
	do
		var mproperty = self.mproperty.as(not null)
		var mtype = self.mtype.as(MClassType)
		var recv
		var ctype = mtype.ctype
		if ctype == "val*" then
			recv = v.init_instance(mtype)
		else if ctype == "void*" then
			recv = v.new_expr("NULL/*special!*/", mtype)
		else
			debug("cannot new {mtype}")
			abort
		end
		var args = [recv]
		for a in self.n_args.n_exprs do
			args.add(v.expr(a, null))
		end
		var res2 = v.send(mproperty, args)
		if res2 != null then
			#self.debug("got {res2} from {mproperty}. drop {recv}")
			return res2
		end
		v.check_init_instance(recv)
		return recv
	end
end

redef class AAttrExpr
	redef fun expr(v)
	do
		var recv = v.expr(self.n_expr, null)
		var mproperty = self.mproperty.as(not null)
		return v.read_attribute(mproperty, recv)
	end
end

redef class AAttrAssignExpr
	redef fun stmt(v)
	do
		var recv = v.expr(self.n_expr, null)
		var i = v.expr(self.n_value, null)
		var mproperty = self.mproperty.as(not null)
		v.write_attribute(mproperty, recv, i)
	end
end

redef class AAttrReassignExpr
	redef fun stmt(v)
	do
		var recv = v.expr(self.n_expr, null)
		var value = v.expr(self.n_value, null)
		var mproperty = self.mproperty.as(not null)
		var attr = v.read_attribute(mproperty, recv)
		var res = v.send(reassign_property.mproperty, [attr, value])
		assert res != null
		v.write_attribute(mproperty, recv, res)
	end
end

redef class AIssetAttrExpr
end

redef class ADebugTypeExpr
	redef fun stmt(v)
	do
		# do nothing
	end
end<|MERGE_RESOLUTION|>--- conflicted
+++ resolved
@@ -1038,13 +1038,8 @@
 	do
 		var recv = args.first
 		for i in [0..m.msignature.arity[ do
-<<<<<<< HEAD
 			var t = m.msignature.mparameters[i].mtype
-			if i == vararg_rank then
-=======
-			var t = m.msignature.parameter_mtypes[i]
 			if i == m.msignature.vararg_rank then
->>>>>>> cfd8d133
 				t = args[i+1].mtype
 			end
 			t = self.resolve_for(t, recv)
