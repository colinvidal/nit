--- conflicted
+++ resolved
@@ -456,13 +456,8 @@
 redef class AModuledecl
 	redef fun accept_class_builder(v)
 	do
-<<<<<<< HEAD
-		if n_id.to_symbol != v.mmmodule.name then
-			v.error(n_id, "Error: Module name mismatch between {v.mmmodule.name} and {n_id.to_symbol}")
-=======
 		if n_name.n_id.to_symbol != v.mmmodule.name then
-			v.error(n_name.n_id, "Error: Module name missmatch between {v.mmmodule.name} and {n_name.n_id.to_symbol}")
->>>>>>> 4d0eedc9
+			v.error(n_name.n_id, "Error: Module name mismatch between {v.mmmodule.name} and {n_name.n_id.to_symbol}")
 		end
 	end
 end
