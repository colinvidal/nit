--- conflicted
+++ resolved
@@ -168,11 +168,7 @@
 		mmodule.insert_compiler_options
 
 		# Enable linking C callbacks to java native methods
-<<<<<<< HEAD
-		nmodule.ensure_linking_callback_methods(ffi_ccu.as(not null), nmodule.ffi_callbacks[self])
-=======
-		mmodule.ensure_linking_callback_methods(ffi_ccu, mmodule.ffi_callbacks[self])
->>>>>>> f6fdf4f2
+		mmodule.ensure_linking_callback_methods(ffi_ccu.as(not null), mmodule.ffi_callbacks[self])
 
 		# Java implementation code
 		var java_file = mmodule.java_file
