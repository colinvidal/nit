# This file is part of NIT ( http://www.nitlanguage.org ).
#
# Copyright 2013-2014 Alexis Laferrière <alexis.laf@xymus.net>
#
# Licensed under the Apache License, Version 2.0 (the "License");
# you may not use this file except in compliance with the License.
# You may obtain a copy of the License at
#
#     http://www.apache.org/licenses/LICENSE-2.0
#
# Unless required by applicable law or agreed to in writing, software
# distributed under the License is distributed on an "AS IS" BASIS,
# WITHOUT WARRANTIES OR CONDITIONS OF ANY KIND, either express or implied.
# See the License for the specific language governing permissions and
# limitations under the License.

# FFI support for the Java language
#
# TODO support callbacks to super and casts
module java

import extern_classes
import c
import c_compiler_options

redef class FFILanguageAssignationPhase
	var java_language: FFILanguage = new JavaLanguage(self)
end

class JavaLanguage
	super FFILanguage

	redef fun identify_language(n) do return n.is_java

	redef fun compile_module_block(block, ccu, mmodule)
	do
		mmodule.ensure_java_files
		var java_file = mmodule.java_file
		assert java_file != null

		java_file.header.add(block.code)
	end

	redef fun compile_extern_method(block, m, ccu, mmodule)
	do
		ffi_ccu = ccu
		mmodule.ensure_java_files
		var java_file = mmodule.java_file
		assert java_file != null

		var mclass_type = m.parent.as(AClassdef).mclass.mclass_type
		var mmethodef = m.mpropdef
		var mproperty = m.mpropdef.mproperty

		# C function calling the Java method through JNI
		var fc = new ExternCFunction(m, mmodule)

		fc.exprs.add """
	jclass java_class;
	jmethodID java_meth_id;

	// retrieve the current JVM
	Sys sys = Pointer_sys(NULL);
	JNIEnv *nit_ffi_jni_env = Sys_jni_env(sys);

	// retrieve the implementation Java class
<<<<<<< HEAD
	java_class = (*nit_ffi_jni_env)->FindClass(nit_ffi_jni_env, "{{{mmodule.impl_java_class_name}}}");
	if (java_class == NULL) {
		PRINT_ERROR("Nit FFI with Java error: failed to load class.\\n");
=======
	java_class = Sys_load_jclass(sys, "{{{mmodule.impl_java_class_name}}}");
	if (java_class == NULL) {
		fprintf(stderr, "Nit FFI with Java error: failed to load class.\\n");
>>>>>>> d61094f8
		(*nit_ffi_jni_env)->ExceptionDescribe(nit_ffi_jni_env);
		exit(1);
	}

	// register callbacks (only once per Nit module)
	if (!nit_ffi_with_java_registered_natives) nit_ffi_with_java_register_natives(nit_ffi_jni_env, java_class);
"""

		# Retrieve the Java implementation function id
		var java_fun_name = mproperty.build_cname(mclass_type, mmodule, "___java_impl", long_signature)
		var jni_format = mproperty.build_jni_format(mclass_type, mmodule)
		fc.exprs.add """
	// retreive the implementation static function
	java_meth_id = (*nit_ffi_jni_env)->GetStaticMethodID(nit_ffi_jni_env, java_class, "{{{java_fun_name}}}", "{{{jni_format}}}");
	if (java_meth_id == NULL) {
		PRINT_ERROR("Nit FFI with Java error: Java implementation not found.\\n");
		(*nit_ffi_jni_env)->ExceptionDescribe(nit_ffi_jni_env);
		exit(1);
	}
"""

		# Call the C Java implementation method from C
		var signature = mmethodef.msignature
		assert signature != null

		var jni_signature_alt
		var return_type
		var c_return_type
		var params = new Array[String]
		params.add "nit_ffi_jni_env"
		params.add "java_class"
		params.add "java_meth_id"

		if mproperty.is_init then
			jni_signature_alt = mclass_type.jni_signature_alt
			return_type = mclass_type
			c_return_type = mclass_type.cname
		else
			params.add "recv"
			if signature.return_mtype != null then
				var ret_mtype = signature.return_mtype
				ret_mtype = ret_mtype.resolve_for(mclass_type, mclass_type, mmodule, true)
				return_type = signature.return_mtype
				c_return_type = mclass_type.cname
				jni_signature_alt = return_type.jni_signature_alt
			else
				jni_signature_alt = "Void"
				return_type = null
				c_return_type = null
			end
		end

		for p in signature.mparameters do params.add(p.name)

		var cname = "(*nit_ffi_jni_env)->CallStatic{jni_signature_alt}Method"
		var ccall
		if return_type != null then
			ccall = "{return_type.jni_type} jni_res = {cname}({params.join(", ")});"
		else ccall = "{cname}({params.join(", ")});"

		fc.exprs.add """
	// execute implementation code
	{{{ccall}}}
	if ((*nit_ffi_jni_env)->ExceptionCheck(nit_ffi_jni_env)) {
		PRINT_ERROR("Nit FFI with Java error: Exception after call.\\n");
		(*nit_ffi_jni_env)->ExceptionDescribe(nit_ffi_jni_env);
		exit(1);
	}

	(*nit_ffi_jni_env)->DeleteLocalRef(nit_ffi_jni_env, java_class);
"""

		if return_type != null then
			fc.exprs.add "\treturn {to_java_call_context.cast_from(return_type, "jni_res")};"
		end

		ccu.add_exported_function( fc )

		# Java implementation function in Java
		var java_csig = mproperty.build_csignature(mclass_type, mmodule, "___java_impl", long_signature, java_call_context)
		mmodule.java_file.class_content.add """
	public static {{{java_csig}}} {
		// from Nit FII at: {{{block.location}}}
		{{{block.code}}}
	}
"""
	end

	redef fun compile_extern_class(block, m, ccu, mmodule) do end

	redef fun get_ftype(block, m) do return new ForeignJavaType(block.code)

	redef fun compile_to_files(mmodule, compdir)
	do
		# Make sure we have a .java file
		mmodule.ensure_java_files

		# Needed compiler and linker options
		mmodule.insert_compiler_options

		# Enable linking C callbacks to java native methods
		mmodule.ensure_linking_callback_methods(ffi_ccu.as(not null), mmodule.ffi_callbacks[self])

		# Java implementation code
		var java_file = mmodule.java_file
		assert java_file != null
		var extern_java_file = java_file.write_to_files(compdir)
		mmodule.ffi_files.add(extern_java_file)
	end

	var ffi_ccu: nullable CCompilationUnit = null # HACK

	redef fun compile_callback(callback, mmodule, mainmodule, ccu)
	do
		ffi_ccu = ccu
		callback.compile_callback_to_java(mmodule, mainmodule, ccu)
	end
end

redef class MModule

	# Pure java class source file
	private var java_file: nullable JavaClassTemplate = null

	# Set up the templates of the Java implementation class
	private fun ensure_java_files
	do
		if java_file != null then return

		# Java implementation code
		java_file = new JavaClassTemplate(impl_java_class_name)
	end

	# Compile C code to call JNI and link C callbacks implementations to Java extern methods
	private fun ensure_linking_callback_methods(ccu: CCompilationUnit, callbacks: Set[NitniCallback])
	do
		if callbacks.is_empty then
			ccu.body_decl.add "static int nit_ffi_with_java_registered_natives = 1;\n"
			return
		end

		ccu.body_decl.add "static int nit_ffi_with_java_registered_natives = 0;\n"

		var jni_methods = new Array[String]
		for cb in callbacks do
			jni_methods.add_all(cb.jni_methods_declaration(self))
		end

		var cf = new CFunction("static void nit_ffi_with_java_register_natives(JNIEnv* env, jclass jclazz)")
		cf.exprs.add """
	nit_ffi_with_java_registered_natives = 1;

	jint n_methods = {{{jni_methods.length}}};
	JNINativeMethod methods[] = {
		{{{jni_methods.join(",\n\t\t")}}}
	};
	jint res = (*env)->RegisterNatives(env, jclazz, methods, n_methods);
	if (res != JNI_OK) {
		PRINT_ERROR("RegisterNatives failed\\n");
		(*env)->ExceptionDescribe(env);
		exit(1);
	}
		"""
		ccu.add_local_function cf
	end

	# Tell the C compiler where to find jni.h and how to link with libjvm
	private fun insert_compiler_options
	do
		c_compiler_options = "{c_compiler_options} -I $(JAVA_HOME)/include/"
		c_linker_options = "{c_linker_options} -L $(JNI_LIB_PATH) -ljvm"
	end

	# Name of the generated Java class where to store all implementation methods of this module
	# as well as generated callbacks.
	private fun impl_java_class_name: String do return "Nit_{name}"
end

redef class AExternPropdef
	redef fun verify_nitni_callbacks(toolcontext)
	do
		super

		var block = n_extern_code_block
		if block != null and block.is_java then
			insert_artificial_callbacks(toolcontext)
		end
	end

	# Insert additionnal explicit calls to get the current `JNIEnv`
	#
	# This forces declaration of callbacks to Nit. The callbacks will be available in Java
	# but will be used mainly by the FFI itself.
	#
	# The developper can aso customize the JNIEnv used by the FFI by redefing `Sys::jni_env`.
	private fun insert_artificial_callbacks(toolcontext: ToolContext)
	do
		var fcc = foreign_callbacks
		assert fcc != null

		var modelbuilder = toolcontext.modelbuilder
		var mmodule = mpropdef.mclassdef.mmodule

		# We use callbacks from the C FFI since they will be called from generated C
		var c_language_visitor = toolcontext.ffi_language_assignation_phase.as(FFILanguageAssignationPhase).c_language
		if not mmodule.ffi_callbacks.keys.has(c_language_visitor) then
			mmodule.ffi_callbacks[c_language_visitor] = new HashSet[NitniCallback]
		end

		# Pointer::sys
		var pointer_class = modelbuilder.try_get_mclass_by_name(self, mmodule, "Pointer")
		assert pointer_class != null
		var pointer_sys_meth = modelbuilder.try_get_mproperty_by_name2(self, mmodule, pointer_class.mclass_type, "sys")
		assert pointer_sys_meth != null and pointer_sys_meth isa MMethod

		var explicit_call = new MExplicitCall(pointer_class.mclass_type, pointer_sys_meth, mmodule)
		fcc.callbacks.add(explicit_call)
		mmodule.ffi_callbacks[c_language_visitor].add(explicit_call)

		# Sys::jni_env
		var sys_class = modelbuilder.try_get_mclass_by_name(self, mmodule, "Sys")
		assert sys_class != null
		var sys_jni_env_meth = modelbuilder.try_get_mproperty_by_name2(self, mmodule, sys_class.mclass_type, "jni_env")
		assert sys_jni_env_meth != null
		assert sys_jni_env_meth isa MMethod

		explicit_call = new MExplicitCall(sys_class.mclass_type, sys_jni_env_meth, mmodule)
		fcc.callbacks.add(explicit_call)
		mmodule.ffi_callbacks[c_language_visitor].add(explicit_call)

		# Sys::load_jclass
		var sys_jni_load_jclass_meth = modelbuilder.try_get_mproperty_by_name2(self, mmodule, sys_class.mclass_type, "load_jclass")
		assert sys_jni_load_jclass_meth != null
		assert sys_jni_load_jclass_meth isa MMethod

		explicit_call = new MExplicitCall(sys_class.mclass_type, sys_jni_load_jclass_meth, mmodule)
		fcc.callbacks.add(explicit_call)
		mmodule.ffi_callbacks[c_language_visitor].add(explicit_call)
		explicit_call.fill_type_for(fcc, mmodule)
	end
end

redef class AExternCodeBlock
	fun is_java : Bool do return language_name != null and
		language_name_lowered == "java"
end

# Java class source template
class JavaClassTemplate
	super Template

	var java_class_name: String
	init(name: String) do self.java_class_name = name

	var header = new Template
	var class_content = new Template

	fun write_to_files(compdir: String): ExternFile
	do
		var filename = "{java_class_name}.java"
		var filepath = "{compdir}/{filename}"

		write_to_file filepath

		return new JavaFile(filename)
	end

	redef fun rendering
	do
		add header
		add "\n"
		add "public class {java_class_name} \{\n"
		add class_content
		add "\}"
	end
end

# A generated Java source file, represent the corresponding Makefile rules
class JavaFile
	super ExternFile

	redef fun makefile_rule_name do return "{filename.basename(".java")}.class"
	redef fun makefile_rule_content do return "javac {filename} -d ."
	redef fun add_to_jar do return true
end

# Context in pure Java code
private class JavaCallContext
	super CallContext

	redef fun name_mtype(mtype) do return mtype.java_type
end

# Context in C, when call are from normal C to JNI
private class ToJavaCallContext
	super CallContext

	redef fun cast_to(mtype, name) do return "({mtype.jni_type})({name})"
	redef fun cast_from(mtype, name) do return "({mtype.cname})({name})"
	redef fun name_mtype(mtype) do return mtype.jni_type
end

# Context in C, when call are from JNI to normal C
private class FromJavaCallContext
	super CallContext

	redef fun cast_to(mtype, name) do return "({mtype.cname})({name})"
	redef fun cast_from(mtype, name) do return "({mtype.jni_type})({name})"
	redef fun name_mtype(mtype) do return mtype.jni_type
end

# Foreign type attach to Nit extern Java classes
class ForeignJavaType
	super ForeignType

	var java_type: String
	init (java_type: String) do self.java_type = java_type
end

redef class NitniCallback
	# Compile C and Java code to implement this callback
	fun compile_callback_to_java(mmodule: MModule, mainmodule: MModule, ccu: CCompilationUnit) do end

	# Returns the list of C functions to link with extern Java methods, as required
	# to enable this callback from Java code.
	# 
	# Return used by `MModule::ensure_linking_callback_methods`
	#
	# TODO we return an Array to support cast and other features like that
	fun jni_methods_declaration(from_module: MModule): Array[String] do return new Array[String]
end

redef class MExplicitCall
	redef fun compile_callback_to_java(mmodule, mainmodule, ccu)
	do
		var mproperty = mproperty
		assert mproperty isa MMethod

		# In C, indirection implementing the Java extern methods
		var csignature = mproperty.build_c_implementation_signature(recv_mtype, mmodule, "___indirect", long_signature, from_java_call_context)
		var cf = new CFunction("JNIEXPORT {csignature}")
		cf.exprs.add "\t{mproperty.build_ccall(recv_mtype, mainmodule, null, long_signature, from_java_call_context, null)}\n"
		ccu.add_local_function cf

		# In Java, declare the extern method as a private static local method
		var java_signature = mproperty.build_csignature(recv_mtype, mainmodule, null, short_signature, java_call_context)
		mmodule.java_file.class_content.add "private native static {java_signature};\n"
	end

	redef fun jni_methods_declaration(from_mmodule)
	do
		var mproperty = mproperty
		assert mproperty isa MMethod

		var java_name = mproperty.build_cname(recv_mtype, from_mmodule, null, short_signature)
		var jni_format = mproperty.build_jni_format(recv_mtype, from_mmodule)
		var c_name = mproperty.build_cname(recv_mtype, from_mmodule, "___indirect", long_signature)

		return ["""{"{{{java_name}}}", "{{{jni_format}}}", {{{c_name}}}}"""]
	end
end

redef class MType

	# Type name in Java
	#
	# * Primitives common to both languages use their Java primitive type
	# * Nit extern Java classes are reprensented by their full Java type
	# * Other Nit objects are represented by `int` in Java. It holds the
	#	pointer to the underlying C structure.
	#	TODO create static Java types to store and hide the pointer
	private fun java_type: String do return "int"

	# JNI type name (in C)
	#
	# So this is a C type, usually defined in `jni.h`
	private fun jni_type: String do return "jint"

	# JNI short type name (for signatures)
	# 
	# Is used by `MMethod::build_jni_format` to pass a Java method signature
	# to the JNI function `GetStaticMetodId`.
	private fun jni_format: String do return "I"

	# Type name appearing within JNI function names.
	#
	# Used by `JavaLanguage::compile_extern_method` when calling JNI's `CallStatic*Method`.
	# This strategy is used by JNI to type the return of callbacks to Java.
	private fun jni_signature_alt: String do return "Int"
end

redef class MClassType
	redef fun java_type
	do
		var ftype = mclass.ftype
		if ftype isa ForeignJavaType then return ftype.java_type.
			replace('/', ".").replace('$', ".").replace(' ', "")
		if mclass.name == "Bool" then return "boolean"
		if mclass.name == "Char" then return "char"
		if mclass.name == "Int" then return "int"
		if mclass.name == "Float" then return "double"
		return super
	end

	redef fun jni_type
	do
		var ftype = mclass.ftype
		if ftype isa ForeignJavaType then return "jobject"
		if mclass.name == "Bool" then return "jboolean"
		if mclass.name == "Char" then return "jchar"
		if mclass.name == "Int" then return "jint"
		if mclass.name == "Float" then return "jdouble"
		return super
	end

	redef fun jni_format
	do
		var ftype = mclass.ftype
		if ftype isa ForeignJavaType then return "L{ftype.java_type.replace('.', "/").replace(' ', "")};"
		if mclass.name == "Bool" then return "Z"
		if mclass.name == "Char" then return "C"
		if mclass.name == "Int" then return "I"
		if mclass.name == "Float" then return "D"
		return super
	end

	redef fun jni_signature_alt
	do
		var ftype = mclass.ftype
		if ftype isa ForeignJavaType then return "Object"
		if mclass.name == "Bool" then return "Boolean"
		if mclass.name == "Char" then return "Char"
		if mclass.name == "Int" then return "Int"
		if mclass.name == "Float" then return "Double"
		return super
	end
end

redef class MMethod
	# Returns the JNI signature format of this Nit method
	# 
	# Example: a Nity signature `(Bool, Int, Float, JavaString)` is represented by
	# the JNI format `(ZIDLjava/lang/string;)V"
	private fun build_jni_format(recv_mtype: MClassType, from_mmodule: MModule): String
	do
		var mmethoddef = lookup_first_definition(from_mmodule, recv_mtype)
		var msignature = mmethoddef.msignature
		var format = new Array[String]

		format.add "("

		# receiver
		if not self.is_init then format.add recv_mtype.jni_format

		# parameters
		for p in msignature.mparameters do
			var param_mtype = p.mtype.resolve_for(recv_mtype, recv_mtype, from_mmodule, true)
			format.add param_mtype.jni_format
		end
		format.add ")"

		# return
		if self.is_init then
			format.add recv_mtype.jni_format
		else
			var return_mtype = msignature.return_mtype
			if return_mtype != null then
				return_mtype = return_mtype.resolve_for(recv_mtype, recv_mtype, from_mmodule, true)
				format.add return_mtype.jni_format
			else format.add "V"
		end

		return format.join("")
	end

	# Similar to `build_c_signature` but adapted to create the signature expected by JNI for C functions
	# implementing Java extern methods.
	#
	# Is used to generate FFI callbacks to Nit at `MExplicitCall::compile_callback_to_java`.
	private fun build_c_implementation_signature(recv_mtype: MClassType, from_mmodule: MModule,
		suffix: nullable String, length: SignatureLength, call_context: CallContext): String
	do
		var mmethoddef = lookup_first_definition(from_mmodule, recv_mtype)
		var signature = mmethoddef.msignature
		assert signature != null

		var creturn_type
		if self.is_init then
			creturn_type = call_context.name_mtype(recv_mtype)
		else if signature.return_mtype != null then
			var ret_mtype = signature.return_mtype
			ret_mtype = ret_mtype.resolve_for(recv_mtype, recv_mtype, from_mmodule, true)
			creturn_type = call_context.name_mtype(ret_mtype)
		else
			creturn_type = "void"
		end

		var cname = build_cname(recv_mtype, from_mmodule, suffix, length)

		var cparams = new List[String]

		# This is different
		cparams.add "JNIEnv *env"
		cparams.add "jclass clazz"

		if not self.is_init then
			cparams.add "{call_context.name_mtype(recv_mtype)} recv"
		end
		for p in signature.mparameters do
			var param_mtype = p.mtype.resolve_for(recv_mtype, recv_mtype, from_mmodule, true)
			cparams.add "{call_context.name_mtype(param_mtype)} {p.name}"
		end

		return "{creturn_type} {cname}( {cparams.join(", ")} )"
	end
end

private fun java_call_context: JavaCallContext do return new JavaCallContext
private fun to_java_call_context: ToJavaCallContext do return new ToJavaCallContext
private fun from_java_call_context: FromJavaCallContext do return new FromJavaCallContext<|MERGE_RESOLUTION|>--- conflicted
+++ resolved
@@ -64,15 +64,9 @@
 	JNIEnv *nit_ffi_jni_env = Sys_jni_env(sys);
 
 	// retrieve the implementation Java class
-<<<<<<< HEAD
-	java_class = (*nit_ffi_jni_env)->FindClass(nit_ffi_jni_env, "{{{mmodule.impl_java_class_name}}}");
+	java_class = Sys_load_jclass(sys, "{{{mmodule.impl_java_class_name}}}");
 	if (java_class == NULL) {
 		PRINT_ERROR("Nit FFI with Java error: failed to load class.\\n");
-=======
-	java_class = Sys_load_jclass(sys, "{{{mmodule.impl_java_class_name}}}");
-	if (java_class == NULL) {
-		fprintf(stderr, "Nit FFI with Java error: failed to load class.\\n");
->>>>>>> d61094f8
 		(*nit_ffi_jni_env)->ExceptionDescribe(nit_ffi_jni_env);
 		exit(1);
 	}
