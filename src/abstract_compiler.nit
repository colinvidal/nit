--- conflicted
+++ resolved
@@ -526,11 +526,7 @@
 		var ost = modelbuilder.toolcontext.opt_stacktrace.value
 
 		if ost == null then
-<<<<<<< HEAD
-			ost = "libunwind"
-=======
 			ost = "nitstack"
->>>>>>> 781c576e
 			modelbuilder.toolcontext.opt_stacktrace.value = ost
 		end
 
