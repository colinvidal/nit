--- conflicted
+++ resolved
@@ -30,12 +30,8 @@
 end
 
 redef class MEntity
-<<<<<<< HEAD
-	# The documentation assiciated to the entity
+	# The documentation associated to the entity
 	var mdoc: nullable MDoc is writable
-=======
-	# The documentation associated to the entity
-	var mdoc: nullable MDoc writable
 
 	# Is the entity deprecated?
 	#
@@ -48,5 +44,4 @@
 class MDeprecationInfo
 	# Explanation about the deprecation
 	var mdoc: nullable MDoc = null is writable
->>>>>>> ed9a44cb
 end