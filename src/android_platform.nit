# This file is part of NIT ( http://www.nitlanguage.org )
#
# Copyright 2014 Alexis Laferrière <alexis.laf@xymus.net>
#
# Licensed under the Apache License, Version 2.0 (the "License");
# you may not use this file except in compliance with the License.
# You may obtain a copy of the License at
#
#     http://www.apache.org/licenses/LICENSE-2.0
#
# Unless required by applicable law or agreed to in writing, software
# distributed under the License is distributed on an "AS IS" BASIS,
# WITHOUT WARRANTIES OR CONDITIONS OF ANY KIND, either express or implied.
# See the License for the specific language governing permissions and
# limitations under the License.

# Compile program for the Android platform
module android_platform

import platform
import abstract_compiler
import common_ffi
import android_annotations

redef class ToolContext
	redef fun platform_from_name(name)
	do
		if name == "android" then return new AndroidPlatform
		return super
	end
end

class AndroidPlatform
	super Platform

	redef fun supports_libunwind do return false

	redef fun toolchain(toolcontext) do return new AndroidToolchain(toolcontext)
end

class AndroidToolchain
	super MakefileToolchain

	var android_project_root: nullable String = null

	redef fun compile_dir
	do
		var normal_compile_dir = super
		android_project_root = normal_compile_dir
		return "{normal_compile_dir}/jni/nit_compile/"
	end

	redef fun write_files(compiler, compile_dir, cfiles)
	do
		var android_project_root = android_project_root.as(not null)
		var project = toolcontext.modelbuilder.android_project_for(compiler.mainmodule)
		var short_project_name = compiler.mainmodule.name
		var release = toolcontext.opt_release.value

		var app_name = project.name
		if app_name == null then app_name = compiler.mainmodule.name

		var app_package = project.java_package
		if app_package == null then app_package = "org.nitlanguage.{short_project_name}"

		var app_version = project.version
		if app_version == null then app_version = "1.0"

		var args = ["android", "-s",
			"create", "project",
			"--name", short_project_name,
			"--target", "android-10",
			"--path", android_project_root,
			"--package", app_package,
			"--activity", short_project_name]
		toolcontext.exec_and_check(args, "Android project error")

		# create compile_dir
		var dir = "{android_project_root}/jni/"
		if not dir.file_exists then dir.mkdir

		dir = compile_dir
		if not dir.file_exists then dir.mkdir

		# compile normal C files
		super(compiler, compile_dir, cfiles)

		# Gather extra C files generated elsewhere than in super
		for f in compiler.extern_bodies do
			if f isa ExternCFile then cfiles.add(f.filename.basename(""))
		end

		## Generate delagating makefile
		dir = "{android_project_root}/jni/"
		"""
include $(call all-subdir-makefiles)
		""".write_to_file("{dir}/Android.mk")

		### generate makefile into "{compile_dir}/Android.mk"
		dir = compile_dir
		"""
LOCAL_PATH := $(call my-dir)
include $(CLEAR_VARS)

LOCAL_CFLAGS	:= -D ANDROID
LOCAL_MODULE    := main
LOCAL_SRC_FILES := \\
{{{cfiles.join(" \\\n")}}}
LOCAL_LDLIBS    := -llog -landroid -lEGL -lGLESv1_CM -lz
LOCAL_STATIC_LIBRARIES := android_native_app_glue png

include $(BUILD_SHARED_LIBRARY)

$(call import-module,android/native_app_glue)
		""".write_to_file("{dir}/Android.mk")

		### generate AndroidManifest.xml
		dir = android_project_root
		"""<?xml version="1.0" encoding="utf-8"?>
<!-- BEGIN_INCLUDE(manifest) -->
<manifest xmlns:android="http://schemas.android.com/apk/res/android"
        package="{{{app_package}}}"
        android:versionCode="{{{project.version_code}}}"
        android:versionName="{{{app_version}}}">

    <!-- This is the platform API where NativeActivity was introduced. -->
    <uses-sdk android:minSdkVersion="9" />

    <application
		android:label="@string/app_name"
		android:hasCode="true"
		android:debuggable="{{{not release}}}">

        <!-- Our activity is the built-in NativeActivity framework class.
             This will take care of integrating with our NDK code. -->
        <activity android:name="android.app.NativeActivity"
                android:label="@string/app_name"
                android:theme="@android:style/Theme.NoTitleBar.Fullscreen"
                android:configChanges="orientation|keyboardHidden"
                android:screenOrientation="portrait">
            <!-- Tell NativeActivity the name of or .so -->
            <meta-data android:name=\"{{{app_package}}}\"
                    android:value=\"{{{app_name}}}\" />
            <intent-filter>
                <action android:name="android.intent.action.MAIN" />
                <category android:name="android.intent.category.LAUNCHER" />
            </intent-filter>
        </activity>

{{{project.manifest_application_lines.join("\n")}}}

    </application>

{{{project.manifest_lines.join("\n")}}}

</manifest> 
<!-- END_INCLUDE(manifest) -->
		""".write_to_file("{dir}/AndroidManifest.xml")

		### generate res/values/strings.xml
		dir = "{android_project_root}/res/"
		if not dir.file_exists then dir.mkdir
		dir = "{dir}/values/"
		if not dir.file_exists then dir.mkdir
		"""<?xml version="1.0" encoding="utf-8"?>
<resources>
    <string name="app_name">{{{app_name}}}</string>
</resources>
		""".write_to_file("{dir}/strings.xml")

		### Link to png sources
		# libpng is not available on Android NDK
		# FIXME make obtionnal when we have alternatives to mnit
		var nit_dir = toolcontext.nit_dir
		var share_dir =  "{nit_dir}/share/"
		if nit_dir == null or not share_dir.file_exists then
			print "Android project error: Nit share directory not found, please use the environment variable NIT_DIR"
			exit 1
		end
		share_dir = share_dir.realpath
		var target_png_dir = "{android_project_root}/jni/png"
		if not target_png_dir.file_exists then
			toolcontext.exec_and_check(["ln", "-s", "{share_dir}/png/", target_png_dir], "Android project error")
		end

		### Link to assets (for mnit and others)
		# This will be accessed from `android_project_root`
		var assets_dir
		if compiler.mainmodule.location.file != null then
			# it is a real file, use "{file}/../assets"
			assets_dir = "{compiler.mainmodule.location.file.filename.dirname}/../assets"
		else
			# probably used -m, use "."
			assets_dir = "assets"
		end
		if assets_dir.file_exists then
			assets_dir = assets_dir.realpath
			var target_assets_dir = "{android_project_root}/assets"
			if not target_assets_dir.file_exists then
				toolcontext.exec_and_check(["ln", "-s", assets_dir, target_assets_dir], "Android project error")
			end
		end
	end

	redef fun write_makefile(compiler, compile_dir, cfiles)
	do
		# Do nothing, already done in `write_files`
	end

	redef fun compile_c_code(compiler, compile_dir)
	do
		var android_project_root = android_project_root.as(not null)
		var release = toolcontext.opt_release.value

		# Compile C code (and thus Nit)
		toolcontext.exec_and_check(["ndk-build", "-s", "-j", "4", "-C", android_project_root], "Android project error")

		# Generate the apk
<<<<<<< HEAD
		var args = ["ant", "-q", "-f", android_project_root+"/build.xml"]
		if release then
			args.add "release"
		else args.add "debug"
		toolcontext.exec_and_check(args)
=======
		toolcontext.exec_and_check(["ant", "-q", "debug", "-f", android_project_root+"/build.xml"], "Android project error")
>>>>>>> b398efd2

		# Move the apk to the target
		var outname = toolcontext.opt_output.value
		if outname == null then outname = "{compiler.mainmodule.name}.apk"
<<<<<<< HEAD

		var src_apk_suffix
		if release then
			src_apk_suffix = "release-unsigned"
		else src_apk_suffix = "debug"

		toolcontext.exec_and_check(["mv", "{android_project_root}/bin/{compiler.mainmodule.name}-{src_apk_suffix}.apk", outname])
=======
		toolcontext.exec_and_check(["mv", "{android_project_root}/bin/{compiler.mainmodule.name}-debug.apk", outname], "Android project error")
>>>>>>> b398efd2
	end
end

redef class JavaClassTemplate
	redef fun write_to_files(compdir)
	do
		var jni_path = "jni/nit_compile/"
		if compdir.has_suffix(jni_path) then
			var path = "{compdir.substring(0, compdir.length-jni_path.length)}/src/"
			return super(path)
		else return super
	end
end<|MERGE_RESOLUTION|>--- conflicted
+++ resolved
@@ -216,30 +216,22 @@
 		toolcontext.exec_and_check(["ndk-build", "-s", "-j", "4", "-C", android_project_root], "Android project error")
 
 		# Generate the apk
-<<<<<<< HEAD
 		var args = ["ant", "-q", "-f", android_project_root+"/build.xml"]
 		if release then
 			args.add "release"
 		else args.add "debug"
-		toolcontext.exec_and_check(args)
-=======
-		toolcontext.exec_and_check(["ant", "-q", "debug", "-f", android_project_root+"/build.xml"], "Android project error")
->>>>>>> b398efd2
+		toolcontext.exec_and_check(args, "Android project error")
 
 		# Move the apk to the target
 		var outname = toolcontext.opt_output.value
 		if outname == null then outname = "{compiler.mainmodule.name}.apk"
-<<<<<<< HEAD
 
 		var src_apk_suffix
 		if release then
 			src_apk_suffix = "release-unsigned"
 		else src_apk_suffix = "debug"
 
-		toolcontext.exec_and_check(["mv", "{android_project_root}/bin/{compiler.mainmodule.name}-{src_apk_suffix}.apk", outname])
-=======
-		toolcontext.exec_and_check(["mv", "{android_project_root}/bin/{compiler.mainmodule.name}-debug.apk", outname], "Android project error")
->>>>>>> b398efd2
+		toolcontext.exec_and_check(["mv", "{android_project_root}/bin/{compiler.mainmodule.name}-{src_apk_suffix}.apk", outname], "Android project error")
 	end
 end
 
