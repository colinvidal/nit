# This file is part of NIT ( http://www.nitlanguage.org ).
#
# Copyright 2008 Jean Privat <jean@pryen.org>
#
# Licensed under the Apache License, Version 2.0 (the "License");
# you may not use this file except in compliance with the License.
# You may obtain a copy of the License at
#
#     http://www.apache.org/licenses/LICENSE-2.0
#
# Unless required by applicable law or agreed to in writing, software
# distributed under the License is distributed on an "AS IS" BASIS,
# WITHOUT WARRANTIES OR CONDITIONS OF ANY KIND, either express or implied.
# See the License for the specific language governing permissions and
# limitations under the License.

# Nit compiler main module
package nitc

import abstracttool
import analysis
import program
<<<<<<< HEAD
import compiling
import syntax
=======
private import compiling
private import syntax
import native_interface
import separate_options
>>>>>>> 32b49899

# The main class of the nitcompiler program
class NitCompiler
	super AbstractCompiler
	readable var _opt_output: OptionString = new OptionString("Output file", "-o", "--output")
	readable var _opt_boost: OptionBool = new OptionBool("Optimize compilation", "-O", "--boost")
	readable var _opt_no_cc: OptionBool = new OptionBool("Do not invoke C compiler", "--no-cc")
	readable var _opt_cc_no_link: OptionBool = new OptionBool("Do not invoke C linker", "--cc-no-link")
	readable var _opt_global: OptionBool = new OptionBool("Use global compilation", "--global")
	readable var _opt_global_no_STF_opt: OptionBool = new OptionBool("Do not use SFT optimization", "--no-global-SFT-optimization")
	readable var _opt_global_no_DMR_opt: OptionBool = new OptionBool("Do not use dead method removal optimization", "--no-global-DMR-optimization")
	readable var _opt_global_no_inline_get_set: OptionBool = new OptionBool("Do not automatically inline getters/setters", "--no-global-get-set-inlining")
	readable var _opt_global_no_out_of_init_get_test_opt: OptionBool = new OptionBool("Do not remove get tests outside object initialization", "--no-global-OOIT-optimization")
	readable var _opt_global_no_RFIMA: OptionBool = new OptionBool("Do not use a specialized algorithm to find reachable methods from initializers", "--no-global-RFIM-analysis")
	readable var _opt_global_callgraph: OptionEnum = new OptionEnum(["none", "cha", "rta"], "The algorithm to use to build the callgraph", 2, "--global-callgraph")
	readable var _opt_clibdir: OptionString = new OptionString("NIT C library directory", "--clibdir")
	readable var _opt_bindir: OptionString = new OptionString("NIT tools directory", "--bindir")
	readable var _opt_compdir: OptionString = new OptionString("Intermediate compilation directory", "--compdir")
	readable var _opt_extension_prefix: OptionString = new OptionString("Append prefix to file extension", "-p", "--extension-prefix")
	readable var _opt_output_format: OptionEnum = new OptionEnum(["none", "C", "icode"], "The type of code we want to be generated", 1, "--output-format")

	init
	do
		super("nitc")
		option_context.add_option(opt_output, opt_boost, opt_no_cc, opt_cc_no_link, opt_cc_libs, opt_cc_lib_paths, opt_cc_include_paths, opt_global, opt_clibdir, opt_bindir, opt_compdir, opt_extension_prefix, opt_global_no_STF_opt, opt_global_no_DMR_opt, opt_global_callgraph, opt_global_no_inline_get_set, opt_global_no_RFIMA, opt_global_no_out_of_init_get_test_opt, opt_output_format)
	end

	redef fun process_options
	do
		super
		output_file = opt_output.value
		boost = opt_boost.value
		no_cc = opt_no_cc.value
		cc_link = not opt_cc_no_link.value
		cc_lib_paths = opt_cc_lib_paths.value
		cc_libs = opt_cc_libs.value
		cc_include_paths = opt_cc_include_paths.value
		var ext = opt_extension_prefix.value
		if ext != null then ext_prefix = ext else ext_prefix = ""
		global = opt_global.value
		use_SFT_optimization = not opt_global_no_STF_opt.value
		no_dead_method_removal = opt_global_no_DMR_opt.value
		no_inline_get_set = opt_global_no_inline_get_set.value
		no_callgraph_from_init = opt_global_no_RFIMA.value
		no_out_of_init_get_test_removal = opt_global_no_out_of_init_get_test_opt.value
		global_callgraph = opt_global_callgraph.value_name
		compdir = opt_compdir.value
		if compdir == null then
			var dir = once ("NIT_COMPDIR".to_symbol).environ
			if not dir.is_empty then 
				compdir = dir
			end
			if compdir == null then
				compdir = ".nit_compile"
			end
		end
		compdir += ext_prefix

		clibdir = opt_clibdir.value
		if clibdir == null then
			var dir = once ("NIT_DIR".to_symbol).environ
			if dir.is_empty then 
				dir = "{sys.program_name.dirname}/../clib"
				if dir.file_exists then clibdir = dir
			else
				dir = "{dir}/clib"
				if dir.file_exists then clibdir = dir
			end
			if clibdir == null then
				fatal_error(null, "Error: Cannot locate NIT C library directory. Uses --clibdir or envvar NIT_DIR.")
			end
		end
		bindir = opt_bindir.value

		if bindir == null then
			var dir = once ("NIT_DIR".to_symbol).environ
			if dir.is_empty then 
				dir = "{sys.program_name.dirname}/../bin"
				if dir.file_exists then bindir = dir
			else
				dir = "{dir}/bin"
				if dir.file_exists then bindir = dir
			end
			if bindir == null then
				fatal_error(null, "Error: Cannot locate NIT tools directory. Uses --bindir or envvar NIT_DIR.")
			end
		end
	end

	redef fun perform_work(mods)
	do
		for mod in mods do
			var p = new Program(mod, self)
			p.output_format = opt_output_format.value_name
			p.compute_main_method
			p.generate_allocation_iroutines
			if global then
				p.do_global_pre_analysis_optimizations
				p.do_global_analysis
				p.do_global_post_analysis_optimizations
				if opt_log.value then
					p.dump_global_optimizations_information(log_directory)
					p.dump_global_analysis_information(log_directory)
				end
			end
			p.do_table_computation
			p.compile_prog
		end
	end
end

var c = new NitCompiler
c.exec_cmd_line<|MERGE_RESOLUTION|>--- conflicted
+++ resolved
@@ -20,15 +20,10 @@
 import abstracttool
 import analysis
 import program
-<<<<<<< HEAD
 import compiling
 import syntax
-=======
-private import compiling
-private import syntax
 import native_interface
 import separate_options
->>>>>>> 32b49899
 
 # The main class of the nitcompiler program
 class NitCompiler
