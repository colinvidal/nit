  -W, --warn                  Show warnings
  -q, --quiet                 Do not show warnings
  --stop-on-first-error       Stop on first error
  --no-color                  Do not use color to display errors and warnings
  --log                       Generate various log files
  --log-dir                   Directory where to generate log files
  -h, -?, --help              Show Help (This screen)
  --version                   Show version and exit
  -v, --verbose               Verbose
  -I, --path                  Set include path for loaders (may be used more than once)
  --only-parse                Only proceed to parse step of loaders
  --only-metamodel            Stop after meta-model processing
  -o, --output                Output file
  --no-cc                     Do not invoke C compiler
  --hardening                 Generate contracts in the C code against bugs in the compiler
  --no-check-covariance       Disable type tests of covariant parameters (dangerous)
  --no-check-initialization   Disable isset tests at the end of constructors (dangerous)
  --no-check-assert           Disable the evaluation of explicit 'assert' and 'as' (dangerous)
  --no-check-autocast         Disable implicit casts on unsafe expression usage (dangerous)
  --no-check-other            Disable implicit tests: unset attribute, null receiver (dangerous)
  --separate                  Use separate compilation
  --no-inline-intern          Do not inline call to intern methods
  --inline-coloring-numbers   Inline colors and ids
  --bm-typing                 Colorize items incrementaly, used to simulate binary matrix typing
  --phmod-typing              Replace coloration by perfect hashing (with mod operator)
  --phand-typing              Replace coloration by perfect hashing (with and operator)
<<<<<<< HEAD
  --erasure                   Erase generic types
  --no-check-erasure-cast     Disable implicit casts on unsafe return with erasure-typing policy (dangerous)
=======
  --generic-resolution-tree   Use tree representation for live generic types instead of flattened representation
  --erasure                   Erase generic types
>>>>>>> 854d43ff
<|MERGE_RESOLUTION|>--- conflicted
+++ resolved
@@ -24,10 +24,6 @@
   --bm-typing                 Colorize items incrementaly, used to simulate binary matrix typing
   --phmod-typing              Replace coloration by perfect hashing (with mod operator)
   --phand-typing              Replace coloration by perfect hashing (with and operator)
-<<<<<<< HEAD
-  --erasure                   Erase generic types
-  --no-check-erasure-cast     Disable implicit casts on unsafe return with erasure-typing policy (dangerous)
-=======
   --generic-resolution-tree   Use tree representation for live generic types instead of flattened representation
   --erasure                   Erase generic types
->>>>>>> 854d43ff
+  --no-check-erasure-cast     Disable implicit casts on unsafe return with erasure-typing policy (dangerous)